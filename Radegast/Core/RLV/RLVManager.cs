--- conflicted
+++ resolved
@@ -3,25 +3,22 @@
  * Copyright(c) 2009-2014, Radegast Development Team
  * Copyright(c) 2016-2025, Sjofn, LLC
  * All rights reserved.
- *
+ *  
  * Radegast is free software: you can redistribute it and/or modify
  * it under the terms of the GNU Lesser General Public License as published
  * by the Free Software Foundation, either version 3 of the License, or
  * (at your option) any later version.
- *
+ * 
  * This program is distributed in the hope that it will be useful,
  * but WITHOUT ANY WARRANTY; without even the implied warranty of
  * MERCHANTABILITY or FITNESS FOR A PARTICULAR PURPOSE.See the
  * GNU General Public License for more details.
- *
+ * 
  * You should have received a copy of the GNU Lesser General Public License
  * along with this program.If not, see<https://www.gnu.org/licenses/>.
  */
 
-<<<<<<< HEAD
 using LibreMetaverse.RLV;
-=======
->>>>>>> 56c1131a
 using OpenMetaverse;
 using OpenMetaverse.StructuredData;
 using System;
@@ -34,92 +31,6 @@
 {
     public class RLVManager : IDisposable
     {
-<<<<<<< HEAD
-=======
-        #region Events
-        /// <summary>The event subscribers. null if no subscribers</summary>
-        private EventHandler<RLVEventArgs> m_RLVRuleChanged;
-
-        /// <summary>Raises the RLVRuleChanged event</summary>
-        /// <param name="e">An RLVRuleChangedEventArgs object containing the
-        /// data returned from the data server</param>
-        protected virtual void OnRLVRuleChanged(RLVEventArgs e)
-        {
-            EventHandler<RLVEventArgs> handler = m_RLVRuleChanged;
-            try
-            {
-                handler?.Invoke(this, e);
-            }
-            catch (Exception) { }
-
-        }
-
-        /// <summary>Thread sync lock object</summary>
-        private readonly object m_RLVRuleChangedLock = new object();
-
-        /// <summary>Triggered when an RLVRuleChangedUpdate packet is received,
-        /// telling us what our avatar is currently wearing
-        /// <see cref="RequestRLVRuleChanged"/> request.</summary>
-        public event EventHandler<RLVEventArgs> RLVRuleChanged
-        {
-            add { lock (m_RLVRuleChangedLock) { m_RLVRuleChanged += value; } }
-            remove { lock (m_RLVRuleChangedLock) { m_RLVRuleChanged -= value; } }
-        }
-        #endregion
-
-        #region Helper classes, methods, structs and enums
-        public struct RLVWearable
-        {
-            public string Name { get; set; }
-            public WearableType Type { get; set; }
-        }
-
-        public struct RLVAttachment
-        {
-            public string Name { get; set; }
-            public AttachmentPoint Point { get; set; }
-        }
-
-        public static readonly List<RLVWearable> RLVWearables;
-        public static readonly List<RLVAttachment> RLVAttachments;
-
-        static RLVManager()
-        {
-            RLVWearables = new List<RLVWearable>();
-            foreach (WearableType wear in Enum.GetValues(typeof(WearableType)))
-            {
-                if (wear.Equals(WearableType.Invalid)) continue;
-                string wearstr = Utils.EnumToText(wear);
-                RLVWearables.Add(new RLVWearable() {Name = wearstr.ToLower(), Type = wear});
-            }
-
-            RLVAttachments = new List<RLVAttachment>
-            {
-                new RLVAttachment() {Name = "none", Point = AttachmentPoint.Default}
-            };
-            foreach (AttachmentPoint pt in Enum.GetValues(typeof(AttachmentPoint)))
-            {
-                string ptstr = Utils.EnumToText(pt);
-                if (pt.Equals(AttachmentPoint.Default) || ptstr.StartsWith("HUD")) continue;
-                RLVAttachments.Add(new RLVAttachment {Name = ptstr.ToLower(), Point = pt});
-            }
-        }
-
-        public static WearableType WearableFromString(string type)
-        {
-            var found = RLVWearables.FindAll(w => w.Name == type);
-            return found.Count == 1 ? found[0].Type : WearableType.Invalid;
-        }
-
-        public static AttachmentPoint AttachmentPointFromString(string point)
-        {
-            var found = RLVAttachments.FindAll(a => a.Name == point);
-            return found.Count == 1 ? found[0].Point : AttachmentPoint.Default;
-        }
-
-        #endregion Helper classes, structs and enums
-
->>>>>>> 56c1131a
         public bool Enabled
         {
             get
@@ -171,22 +82,14 @@
             }
         }
 
-<<<<<<< HEAD
         private readonly RadegastInstance _instance;
         private System.Timers.Timer CleanupTimer;
 
         private readonly RlvQueryCallbacks _queryCallbacks;
         private readonly RlvActionCallbacks _actionCallbacks;
-        private readonly RlvService _rlvService;
-=======
-        readonly RadegastInstance instance;
-        GridClient client => instance.Client;
-        readonly Regex rlv_regex = new Regex(@"(?<behaviour>[^:=]+)(:(?<option>[^=;]*))?(;(?<word>[^=;]*))?=(?<param>\w+)", RegexOptions.Compiled);
-        readonly List<RLVRule> rules = new List<RLVRule>();
-        System.Timers.Timer CleanupTimer;
->>>>>>> 56c1131a
 
-        public LibreMetaverse.RLV.RlvPermissionsService Permissions => _rlvService.Permissions;
+        public RlvService RlvService { get; }
+        public LibreMetaverse.RLV.RlvPermissionsService Permissions => RlvService.Permissions;
 
         public RLVManager(RadegastInstance instance)
         {
@@ -195,10 +98,10 @@
             _queryCallbacks = new RlvQueryCallbacks(_instance);
             _actionCallbacks = new RlvActionCallbacks(_instance);
 
-            _rlvService = new RlvService(_queryCallbacks, _actionCallbacks, Enabled);
-            _rlvService.Restrictions.RestrictionUpdated += Restrictions_RestrictionUpdated;
+            RlvService = new RlvService(_queryCallbacks, _actionCallbacks, Enabled);
+            RlvService.Restrictions.RestrictionUpdated += Restrictions_RestrictionUpdated;
 
-            _ = instance.COF.AddPolicy(new RLVCOFPolicy(_rlvService, _instance, _queryCallbacks));
+            _ = instance.COF.AddPolicy(new RLVCOFPolicy(RlvService, _instance, _queryCallbacks));
             if (Enabled)
             {
                 StartTimer();
@@ -207,111 +110,15 @@
 
         private void Restrictions_RestrictionUpdated(object sender, LibreMetaverse.RLV.EventArguments.RestrictionUpdatedEventArgs e)
         {
-<<<<<<< HEAD
             if (EnabledDebugCommands)
-=======
-            this.instance = instance;
-            instance.COF.AddPolicy(new RLVCOFPolicy(this));
-            client.Objects.ObjectUpdate += Objects_AttachmentUpdate;
-
-            if (Enabled)
->>>>>>> 56c1131a
             {
                 _instance.TabConsole.DisplayNotificationInChat($"[RLV] Restriction Updated: {e.Restriction}");
-            }
-        }
-
-        public void OnItemNotification(InventoryBase baseItem, bool added, Legality? legally = null)
-        {
-            if (baseItem is InventoryItem item)
-            {
-                if (item.InventoryType == InventoryType.Object)
-                {
-                    var attachments = client.Appearance.GetAttachmentsByItemId();
-
-                    if (attachments.TryGetValue(item.ActualUUID, out AttachmentPoint attachmentPoint))
-                    {
-                        string action = added ? "attached" : "detached";
-                        if (attachmentPoint != AttachmentPoint.Default)
-                        {
-                            OnCommandNotify(new RLVRule
-                            {
-                                Notification = new RLVNotification(action, legallity: legally, param: attachmentPoint.ToString())
-                            });
-                        }
-                    }
-                }
-                else if (item.InventoryType == InventoryType.Wearable)
-                {
-                    var wearables = client.Appearance.GetWearables();
-                    var wearable = wearables.FirstOrDefault(w => w.ItemID == item.ActualUUID);
-
-                    if (wearable != null)
-                    {
-                        string action = added ? "worn" : "unworn";
-                        OnCommandNotify(new RLVRule
-                        {
-                            Notification = new RLVNotification(action, legallity: legally, param: wearable.WearableType.ToString().ToLower())
-                        });
-                    }
-                }
-            }
-        }
-
-        private void Objects_AttachmentUpdate(object sender, PrimEventArgs e)
-        {
-            Primitive prim = e.Prim;
-
-            if (client.Self.LocalID == 0
-                || prim.ParentID != client.Self.LocalID
-                || prim.NameValues == null
-                || !prim.IsAttachment
-                || !e.IsNew)
-            {
-                return;
-            }
-
-            for (int i = 0; i < prim.NameValues.Length; ++i)
-            {
-                if (prim.NameValues[i].Name != "AttachItemID") { continue; }
-
-                var inventoryID = new UUID(prim.NameValues[i].Value.ToString());
-
-                if (client.Inventory.Store.TryGetValue(inventoryID, out InventoryItem item))
-                {
-                    if (item is InventoryObject inventoryObject)
-                    {
-                        if(inventoryObject.AttachPoint == AttachmentPoint.Default || inventoryObject.AttachPoint != e.Prim.PrimData.AttachmentPoint)
-                        {
-                            inventoryObject.AttachPoint = e.Prim.PrimData.AttachmentPoint;
-                        }
-
-                        AttachmentPoint attachmentPoint = inventoryObject.AttachPoint;
-
-                        bool isAttached = instance.Client.Appearance.isItemAttached(inventoryID);
-                        Legality legality = isAttached ? Legality.Legally : Legality.Illegally;
-
-                        if (attachmentPoint != AttachmentPoint.Default)
-                        {
-                            OnCommandNotify(new RLVRule
-                            {
-                                Notification = new RLVNotification("attached", legallity: legality, param: attachmentPoint.ToString())
-                            });
-                        }
-                    }
-                }
-                else
-                {
-                    client.Inventory.RequestFetchInventory(inventoryID, client.Self.AgentID);
-                }
-                break;
             }
         }
 
         public void Dispose()
         {
             StopTimer();
-            client.Objects.ObjectUpdate += Objects_AttachmentUpdate;
         }
 
         private void StartTimer()
@@ -326,28 +133,6 @@
             CleanupTimer.Elapsed += CleanupTimer_Elapsed;
         }
 
-<<<<<<< HEAD
-=======
-        private void CleanupTimer_Elapsed(object sender, System.Timers.ElapsedEventArgs e)
-        {
-            var objects = new List<UUID>();
-            lock (rules)
-            {
-                foreach (var rule in rules.Where(rule => !objects.Contains(rule.Sender)))
-                {
-                    objects.Add(rule.Sender);
-                }
-            }
-
-            foreach (var obj in from obj in objects
-                     let found = client.Network.CurrentSim.ObjectsPrimitives.FirstOrDefault(
-                         p => p.Value.ID == obj) where found.Value == null select obj)
-            {
-                Clear(obj);
-            }
-        }
-
->>>>>>> 56c1131a
         private void StopTimer()
         {
             if (CleanupTimer != null)
@@ -358,774 +143,10 @@
             }
         }
 
-<<<<<<< HEAD
         private void CleanupTimer_Elapsed(object sender, System.Timers.ElapsedEventArgs e)
         {
             var objects = new List<UUID>();
-            var rlvTrackedPrimIds = _rlvService.Restrictions.GetTrackedPrimIds();
-=======
-        public async Task<bool> TryProcessCMD(ChatEventArgs e, CancellationToken cancellationToken = default)
-        {
-            if (!Enabled || !e.Message.StartsWith("@")) return false;
-
-            if (e.Message == "@clear")
-            {
-                Clear(e.SourceID);
-                OnCommandNotify(new RLVRule
-                {
-                    Behaviour = "clear",
-                    Sender = e.SourceID,
-                    SenderName = e.FromName,
-                });
-                return true;
-            }
-
-            foreach (var cmd in e.Message.Substring(1).Split(','))
-            {
-                var m = rlv_regex.Match(cmd);
-                if (!m.Success) continue;
-
-                var rule = new RLVRule
-                {
-                    Behaviour = m.Groups["behaviour"].ToString().ToLower(),
-                    Option = m.Groups["option"].ToString(),
-                    Param = m.Groups["param"].ToString().ToLower(),
-                    Notification = RLVNotification.Parse(m.Groups["word"].ToString()),
-                    Sender = e.SourceID,
-                    SenderName = e.FromName
-                };
-
-                Logger.DebugLog(rule.ToString());
-
-                switch (rule.Param)
-                {
-                    case "add":
-                    case "n":
-                        lock (rules)
-                        {
-                            var existing = rules.Find(r =>
-                                r.Behaviour == rule.Behaviour &&
-                                r.Sender == rule.Sender &&
-                                r.Option == rule.Option);
-
-                            if (existing != null)
-                            {
-                                rules.Remove(existing);
-                            }
-                            rules.Add(rule);
-                            OnRLVRuleChanged(new RLVEventArgs(rule));
-                            OnCommandNotify(rule);
-                        }
-                        continue;
-                    case "rem":
-                    case "y":
-                        lock (rules)
-                        {
-                            if (rule.Option == "")
-                            {
-                                rules.RemoveAll(r => r.Behaviour == rule.Behaviour && r.Sender == rule.Sender);
-                            }
-                            else
-                            {
-                                rules.RemoveAll(r => r.Behaviour == rule.Behaviour && r.Sender == rule.Sender && r.Option == rule.Option);
-                            }
-                        }
-
-                        OnRLVRuleChanged(new RLVEventArgs(rule));
-                        OnCommandNotify(rule);
-                        continue;
-                }
-
-
-                switch (rule.Behaviour)
-                {
-                    case "version":
-                        if (int.TryParse(rule.Param, out var chan) && chan > 0)
-                        {
-                            Respond(chan, $"RestrainedLife viewer v1.23 ({Properties.Resources.RadegastTitle} {Assembly.GetExecutingAssembly().GetName().Version})");
-                        }
-                        break;
-
-                    case "versionnew":
-                        chan = 0;
-                        if (int.TryParse(rule.Param, out chan) && chan > 0)
-                        {
-                            Respond(chan, $"RestrainedLife viewer v1.23 ({Properties.Resources.RadegastTitle} {Assembly.GetExecutingAssembly().GetName().Version})");
-                        }
-                        break;
-
-
-                    case "versionnum":
-                        if (int.TryParse(rule.Param, out chan) && chan > 0)
-                        {
-                            Respond(chan, "1230100");
-                        }
-                        break;
-
-                    case "getgroup":
-                        if (int.TryParse(rule.Param, out chan) && chan > 0)
-                        {
-                            UUID gid = client.Self.ActiveGroup;
-                            if (instance.Groups.ContainsKey(gid))
-                            {
-                                Respond(chan, instance.Groups[gid].Name);
-                            }
-                        }
-                        break;
-
-                    case "setgroup":
-                        {
-                            if (rule.Param == "force")
-                            {
-                                foreach (var g in instance.Groups.Values)
-                                {
-                                    if (g.Name.ToLower() == rule.Option)
-                                    {
-                                        client.Groups.ActivateGroup(g.ID);
-                                    }
-                                }
-                            }
-                        }
-                        break;
-
-                    case "getpath":
-                        if (int.TryParse(rule.Param, out chan) && chan > 0)
-                        {
-                            var kvp = client.Network.CurrentSim.ObjectsPrimitives.FirstOrDefault(
-                                p => p.Value.ParentID == client.Self.LocalID && p.Value.ID == rule.Sender);
-                            if (kvp.Value != null)
-                            {
-                                var attachment = kvp.Value;
-                                if (client.Inventory.Store.Contains(CurrentOutfitFolder.GetAttachmentItemID(attachment)))
-                                {
-                                    var item = client.Inventory.Store.GetNodeFor(
-                                        CurrentOutfitFolder.GetAttachmentItemID(attachment));
-                                    var path = FindFullInventoryPath(item, "").Substring(5);
-                                    Respond(chan, path);
-                                }
-                            }
-                        }
-                        break;
-
-                    case "getpathnew":
-                        if (int.TryParse(rule.Param, out chan) && chan > 0)
-                        {
-                            if (UUID.TryParse(rule.Option, out UUID uuid) && uuid != UUID.Zero)
-                            {
-                                var kvp = client.Network.CurrentSim.ObjectsPrimitives.FirstOrDefault(
-                                    p => p.Value.ParentID == client.Self.LocalID && p.Value.ID == uuid);
-                                if (kvp.Value != null)
-                                {
-                                    var attachment = kvp.Value;
-                                    if (client.Inventory.Store.Contains(
-                                            CurrentOutfitFolder.GetAttachmentItemID(attachment)))
-                                    {
-                                        var item = client.Inventory.Store.GetNodeFor(
-                                            CurrentOutfitFolder.GetAttachmentItemID(attachment));
-                                        var path = FindFullInventoryPath(item, "");
-                                        if (path.StartsWith("#RLV"))
-                                        {
-                                            Respond(chan, "getpathnew: " + path.Substring(5));
-                                        }
-                                        else
-                                        {
-                                            Respond(chan, "getpathnew: ");
-                                        }
-                                    }
-                                }
-                                else
-                                {
-                                    Respond(chan, "getpathnew: ");
-                                }
-                            }
-                        }
-                        break;
-
-                    case "getsitid":
-                        if (int.TryParse(rule.Param, out chan) && chan > 0)
-                        {
-                            if (client.Network.CurrentSim.ObjectsAvatars.TryGetValue(client.Self.LocalID, out var me))
-                            {
-                                if (me.ParentID != 0)
-                                {
-                                    if (client.Network.CurrentSim.ObjectsPrimitives.TryGetValue(me.ParentID, out var seat))
-                                    {
-                                        Respond(chan, seat.ID.ToString());
-                                        break;
-                                    }
-                                }
-                            }
-                            Respond(chan, UUID.Zero.ToString());
-                        }
-                        break;
-
-                    case "getstatusall":
-                    case "getstatus":
-                        if (int.TryParse(rule.Param, out chan) && chan > 0)
-                        {
-                            string sep = "/";
-                            string filter = "";
-
-                            if (!string.IsNullOrEmpty(rule.Option))
-                            {
-                                var parts = rule.Option.Split(';');
-                                if (parts.Length > 1 && parts[1].Length > 0)
-                                {
-                                    sep = parts[1].Substring(0, 1);
-                                }
-                                if (parts.Length > 0 && parts[0].Length > 0)
-                                {
-                                    filter = parts[0].ToLower();
-                                }
-                            }
-
-                            lock (rules)
-                            {
-                                string res = "";
-                                rules
-                                    .FindAll(r => (rule.Behaviour == "getstatusall" || r.Sender == rule.Sender) && r.Behaviour.Contains(filter))
-                                    .ForEach(objRule =>
-                                {
-                                    res += sep + objRule.Behaviour;
-                                    if (!string.IsNullOrEmpty(objRule.Option))
-                                    {
-                                        res += ":" + objRule.Option;
-                                    }
-                                });
-                                Respond(chan, res);
-                            }
-                        }
-                        break;
-
-                    case "sit":
-
-                        if (rule.Param == "force" && UUID.TryParse(rule.Option, out var sitTarget) && sitTarget != UUID.Zero)
-                        {
-                            instance.State.SetSitting(true, sitTarget);
-                        }
-                        break;
-
-                    case "unsit":
-                        if (rule.Param == "force")
-                        {
-                            instance.State.SetSitting(false, UUID.Zero);
-                        }
-                        break;
-
-                    case "setrot":
-
-                        if (rule.Param == "force" && double.TryParse(rule.Option, System.Globalization.NumberStyles.Float, Utils.EnUsCulture, out var rot))
-                        {
-                            client.Self.Movement.UpdateFromHeading(Math.PI / 2d - rot, true);
-                        }
-                        break;
-
-                    case "tpto":
-                        if (rule.Param == "force")
-                        {
-                            var coord = rule.Option.Split('/', ';');
-                            try
-                            {
-                                if (coord.Length ==
-                                    3) // 3 params is a global coordinate teleport: @tpto:<X>/<Y>/<Z>=force
-                                {
-                                    float gx = float.Parse(coord[0], Utils.EnUsCulture);
-                                    float gy = float.Parse(coord[1], Utils.EnUsCulture);
-                                    float z = float.Parse(coord[2], Utils.EnUsCulture);
-
-                                    instance.TabConsole.DisplayNotificationInChat("Starting teleport...");
-                                    ulong h = Helpers.GlobalPosToRegionHandle(gx, gy, out var x, out var y);
-                                    client.Self.RequestTeleport(h, new Vector3(x, y, z));
-                                }
-                                else if (
-                                    coord.Length == 4 ||
-                                    coord.Length ==
-                                    5) // 4/5 params is a region-local coordinate teleport (no ;lookat support): @tpto:<region_name>/<X_local>/<Y_local>/<Z_local>[;lookat]=force
-                                {
-                                    string n = coord[0];
-                                    float x = float.Parse(coord[1], Utils.EnUsCulture);
-                                    float y = float.Parse(coord[2], Utils.EnUsCulture);
-                                    float z = float.Parse(coord[3], Utils.EnUsCulture);
-
-                                    client.Grid.GetGridRegion(n, GridLayerType.Objects, out var r);
-
-                                    instance.TabConsole.DisplayNotificationInChat("Starting teleport...");
-                                    client.Self.RequestTeleport(r.RegionHandle, new Vector3(x, y, z));
-                                }
-                            }
-                            catch (FormatException ex)
-                            {
-                                instance.TabConsole.DisplayNotificationInChat($"Rlv teleport exception: {ex.Message}");
-                            }
-                        }
-
-                        break;
-
-                    #region #RLV folder and outfit manipulation
-                    case "getoutfit":
-                        if (int.TryParse(rule.Param, out chan) && chan > 0)
-                        {
-                            var wearables = client.Appearance.GetWearablesByType();
-                            string res = "";
-
-                            // Do we have a specific wearable to check, ie @getoutfit:socks=99
-                            if (!string.IsNullOrEmpty(rule.Option))
-                            {
-                                res = wearables.ContainsKey(WearableFromString(rule.Option)) ? "1" : "0";
-                            }
-                            else
-                            {
-                                foreach (var t in RLVWearables)
-                                {
-                                    if (wearables.ContainsKey(t.Type))
-                                    {
-                                        res += "1";
-                                    }
-                                    else
-                                    {
-                                        res += "0";
-                                    }
-                                }
-                            }
-                            Respond(chan, res);
-                        }
-                        break;
-
-                    case "getattach":
-                        if (int.TryParse(rule.Param, out chan) && chan > 0)
-                        {
-                            string res = "";
-
-                            var attachments = (from p in client.Network.CurrentSim.ObjectsPrimitives
-                                where p.Value != null where p.Value.ParentID == client.Self.LocalID select p.Value).ToList();
-
-                            if (attachments.Count > 0)
-                            {
-                                var myPoints = new List<AttachmentPoint>(attachments.Count);
-                                foreach (var p in attachments)
-                                {
-                                    if (!myPoints.Contains(p.PrimData.AttachmentPoint))
-                                    {
-                                        myPoints.Add(p.PrimData.AttachmentPoint);
-                                    }
-                                }
-
-                                // Do we want to check one single attachment
-                                if (!string.IsNullOrEmpty(rule.Option))
-                                {
-                                    res = myPoints.Contains(AttachmentPointFromString(rule.Option)) ? "1" : "0";
-                                }
-                                else
-                                {
-                                    foreach (var a in RLVAttachments)
-                                    {
-                                        if (myPoints.Contains(a.Point))
-                                        {
-                                            res += "1";
-                                        }
-                                        else
-                                        {
-                                            res += "0";
-                                        }
-                                    }
-                                }
-
-
-                            }
-                            Respond(chan, res);
-                        }
-                        break;
-
-                    case "remattach":
-                    case "detach":
-                        if (rule.Param == "force")
-                        {
-                            if (!string.IsNullOrEmpty(rule.Option))
-                            {
-                                var point = RLVAttachments.Find(a => a.Name == rule.Option);
-                                if (point.Name == rule.Option)
-                                {
-                                    var kvp = client.Network.CurrentSim.ObjectsPrimitives.FirstOrDefault(
-                                        p => p.Value.ParentID == client.Self.LocalID
-                                             && p.Value.PrimData.AttachmentPoint == point.Point);
-                                    if (kvp.Value != null)
-                                    {
-                                        var attachment = kvp.Value;
-                                        if (client.Inventory.Store.Contains(
-                                                CurrentOutfitFolder.GetAttachmentItemID(attachment)))
-                                        {
-                                            await instance.COF.Detach(
-                                                client.Inventory.Store[
-                                                    CurrentOutfitFolder
-                                                        .GetAttachmentItemID(attachment)] as InventoryItem, cancellationToken);
-                                        }
-                                    }
-                                }
-                                else
-                                {
-                                    InventoryNode folder = FindFolder(rule.Option);
-                                    if (folder != null)
-                                    {
-                                        var outfit = (from item in folder.Nodes.Values
-                                            where CanBeWorn(item.Data) select (InventoryItem) (item.Data)).ToList();
-                                        await instance.COF.RemoveFromOutfit(outfit, cancellationToken);
-                                    }
-                                }
-                            }
-                            else
-                            {
-                                var attachments = (from p in client.Network.CurrentSim.ObjectsPrimitives
-                                    where p.Value != null
-                                    where p.Value.ParentID == client.Self.LocalID
-                                    select p.Value);
-                                foreach (var attachment in attachments)
-                                {
-                                    if (client.Inventory.Store.Contains(CurrentOutfitFolder.GetAttachmentItemID(attachment)))
-                                    {
-                                        await instance.COF.Detach(
-                                            client.Inventory.Store[CurrentOutfitFolder.GetAttachmentItemID(attachment)] as InventoryItem,
-                                            cancellationToken
-                                        );
-                                    }
-                                }
-                            }
-                        }
-                        break;
-                    case "detachall":
-                        if (rule.Param == "force")
-                        {
-                            if (!string.IsNullOrEmpty(rule.Option))
-                            {
-                                InventoryNode folder = FindFolder(rule.Option);
-                                if (folder != null)
-                                {
-                                    List<InventoryItem> allItems = new List<InventoryItem>();
-                                    AllSubfolderWearables(folder, ref allItems);
-                                    List<InventoryItem> allSubfolderWorn = allItems.Where(n => CanBeWorn(n)).ToList();
-                                    await instance.COF.RemoveFromOutfit(allSubfolderWorn, cancellationToken);
-                                }
-                            }
-                        }
-                        break;
-
-                    case "detachallthis":
-                        if (rule.Param == "force")
-                        {
-                            var kvp = client.Network.CurrentSim.ObjectsPrimitives.FirstOrDefault(
-                                p => p.Value.ParentID == client.Self.LocalID && p.Value.ID == rule.Sender);
-                            if (kvp.Value != null)
-                            {
-                                var attachment = kvp.Value;
-                                if (client.Inventory.Store.Contains(CurrentOutfitFolder.GetAttachmentItemID(attachment)))
-                                {
-                                    var folder = client.Inventory.Store
-                                        .GetNodeFor(CurrentOutfitFolder.GetAttachmentItemID(attachment)).Parent;
-                                    if (folder != null)
-                                    {
-                                        var outfit = new List<InventoryItem>();
-                                        AllSubfolderWearables(folder, ref outfit);
-                                        await instance.COF.RemoveFromOutfit(outfit, cancellationToken);
-                                    }
-                                }
-                            }
-                        }
-                        break;
-
-                    case "remoutfit":
-                        if (rule.Param == "force")
-                        {
-                            if (!string.IsNullOrEmpty(rule.Option))
-                            {
-                                var w = RLVWearables.Find(a => a.Name == rule.Option);
-                                if (w.Name == rule.Option)
-                                {
-                                    var items = await instance.COF.GetWornAt(w.Type);
-                                    await instance.COF.RemoveFromOutfit(items, cancellationToken);
-                                }
-                            }
-                        }
-                        break;
-
-                    case "attach":
-                    case "attachoverorreplace":
-                    case "attachover":
-                    case "attachall":
-                    case "attachallover":
-                        if (rule.Param == "force")
-                        {
-                            if (!string.IsNullOrEmpty(rule.Option))
-                            {
-                                InventoryNode folder = FindFolder(rule.Option);
-                                if (folder != null)
-                                {
-                                    List<InventoryItem> outfit = new List<InventoryItem>();
-                                    if(rule.Behaviour == "attachall" || rule.Behaviour == "attachallover")
-                                    {
-                                        AllSubfolderWearables(folder, ref outfit);
-                                    }
-                                    else
-                                    {
-                                        GetAllItems(folder, false, ref outfit);
-                                    }
-
-                                    if (rule.Behaviour == "attachover" || rule.Behaviour == "attachallover")
-                                    {
-                                        await instance.COF.AddToOutfit(outfit, false, cancellationToken);
-                                    }
-                                    else
-                                    {
-                                        await instance.COF.AddToOutfit(outfit, true, cancellationToken);
-                                    }
-                                }
-                            }
-                        }
-                        break;
-
-                    case "getinv":
-                        if (int.TryParse(rule.Param, out chan) && chan > 0)
-                        {
-                            string res = string.Empty;
-                            InventoryNode folder = FindFolder(rule.Option);
-                            if (folder != null)
-                            {
-                                res = folder.Nodes.Values.Where(
-                                    f => f.Data is InventoryFolder && !f.Data.Name.StartsWith(".")).Aggregate(
-                                        res, (current, f) => current + (f.Data.Name + ","));
-                            }
-
-                            Respond(chan, res.TrimEnd(','));
-                        }
-                        break;
-
-                    case "getinvworn":
-                        if (int.TryParse(rule.Param, out chan) && chan > 0)
-                        {
-                            string res = string.Empty;
-                            InventoryNode root = FindFolder(rule.Option);
-                            if (root != null)
-                            {
-                                res += "|" + GetWornIndicator(root) + ",";
-                                res = root.Nodes.Values.Where(
-                                    n => n.Data is InventoryFolder && !n.Data.Name.StartsWith(".")).Aggregate(
-                                        res, (current, n) => current + (n.Data.Name + "|" + GetWornIndicator(n) + ","));
-                            }
-
-                            Respond(chan, res.TrimEnd(','));
-                        }
-                        break;
-
-                    case "findfolder":
-                    case "findfolders":
-                        if (int.TryParse(rule.Param, out chan) && chan > 0)
-                        {
-                            StringBuilder response = new StringBuilder();
-
-                            string[] keywordsArray = rule.Option.Split(new string[] {"&&"}, StringSplitOptions.None);
-                            if (keywordsArray.Any())
-                            {
-                                List<InventoryNode> matching_nodes = FindFoldersKeyword(keywordsArray);
-                                if(matching_nodes.Any())
-                                {
-                                    if(rule.Behaviour == "findfolder")
-                                    {
-                                        InventoryNode bestCandidate = null;
-                                        int bestCandidateSlashCount = -1;
-                                        foreach (var match in matching_nodes)
-                                        {
-                                            string fullPath = FindFullInventoryPath(match, "");
-                                            int numSlashes = fullPath.Count(ch => ch == '/');
-                                            if(bestCandidate == null || numSlashes > bestCandidateSlashCount)
-                                            {
-                                                bestCandidateSlashCount = numSlashes;
-                                                bestCandidate = match;
-                                            }
-                                        }
-
-                                        string bestCandidatePath = bestCandidate.Data.Name;
-                                        if (bestCandidatePath.Substring(0, 5).ToLower() == @"#rlv/")
-                                        {
-                                            bestCandidatePath = bestCandidatePath.Substring(5);
-                                        }
-                                        response.Append(bestCandidatePath);
-                                    }
-                                    else
-                                    {
-                                        foreach (var node in matching_nodes)
-                                        {
-                                            string fullPath = FindFullInventoryPath(node, "");
-                                            if (fullPath.Length > 4 && fullPath.Substring(0, 5).ToLower() == @"#rlv/")
-                                            {
-                                                fullPath = fullPath.Substring(5);
-                                            }
-                                            response.Append(fullPath + ",");
-                                        }
-                                    }
-                                }
-                            }
-
-                            Respond(chan, response.ToString().TrimEnd(','));
-                        }
-                        break;
-
-                    #endregion #RLV folder and outfit manipulation
-
-                }
-            }
-
-            return true;
-        }
-
-
-        public void OnCommandNotify(RLVRule rule)
-        {
-            RLVRule[] notifyRules = rules
-                .Where(r =>
-                    r.Behaviour == "notify" &&
-                    (string.IsNullOrEmpty(r.Notification.Value.Type) || r.Notification.Value.Type == rule.Notification.Value.Type) &&
-                    (r.Notification.Value.Legallity == null || r.Notification.Value.Legallity == rule.Notification.Value.Legallity) &&
-                    (string.IsNullOrEmpty(r.Notification.Value.Param) || r.Notification.Value.Param == rule.Notification.Value.Param)
-                )
-                .ToArray();
-
-            foreach (var notifyRule in notifyRules)
-            {
-                if (int.TryParse(notifyRule.Option, out int channel) && channel > 0)
-                {
-                    string message = rule.ToNotifyString();
-
-                    Respond(channel, message);
-                }
-            }
-        }
-        private void GetAllItems(InventoryNode root, bool recursive, ref List<InventoryItem> items)
-        {
-            foreach (var item in root.Nodes.Values)
-            {
-                if (CanBeWorn(item.Data))
-                {
-                    items.Add((InventoryItem)item.Data);
-                }
-                if(recursive)
-                {
-                    foreach (var child in item.Nodes.Values)
-                    {
-                        GetAllItems(child, true, ref items);
-                    }
-                }
-            }
-        }
-
-        private void Respond(int chan, string msg)
-        {
-            if (instance.RLV.EnabledDebugCommands)
-            {
-                instance.TabConsole.DisplayNotificationInChat($"{chan}: {msg}", ChatBufferTextStyle.OwnerSay);
-            }
-            client.Self.Chat(msg, chan, ChatType.Normal);
-        }
-
-
-        public void AllSubfolderWearables(InventoryNode root, ref List<InventoryItem> WearableItems)
-        {
-            foreach (var n in root.Nodes.Values)
-            {
-                if (!n.Data.Name.StartsWith("."))
-                {
-                    if (n.Data is InventoryFolder)
-                    {
-                        AllSubfolderWearables(n, ref WearableItems);
-                    }
-                    else
-                    {
-                        WearableItems.Add((InventoryItem)n.Data);
-                    }
-                }
-            }
-
-        }
-
-        /// <summary>
-        /// Is an inventory item currently attached
-        /// </summary>
-        /// <param name="attachments">List of root prims that are attached to our avatar</param>
-        /// <param name="item">Inventory item to check</param>
-        /// <returns>True if the inventory item is attached to avatar</returns>
-        private static bool IsAttached(IEnumerable<Primitive> attachments, InventoryItem item)
-        {
-            return attachments.Any(prim => CurrentOutfitFolder.GetAttachmentItemID(prim) == item.ActualUUID);
-        }
-
-        /// <summary>
-        /// Checks if inventory item of Wearable type is worn
-        /// </summary>
-        /// <param name="currentlyWorn">Current outfit</param>
-        /// <param name="item">Item to check</param>
-        /// <returns>True if the item is worn</returns>
-        private static bool IsWorn(IEnumerable<AppearanceManager.WearableData> currentlyWorn, InventoryItem item)
-        {
-            return currentlyWorn.Any(worn => worn.ItemID == item.ActualUUID);
-        }
-
-        /// <summary>
-        /// Can this inventory type be worn
-        /// </summary>
-        /// <param name="item">Item to check</param>
-        /// <returns>True if the inventory item can be worn</returns>
-        public static bool CanBeWorn(InventoryBase item)
-        {
-            return item is InventoryWearable || item is InventoryAttachment || item is InventoryObject || item is InventoryGesture;
-        }
-
-        protected string GetWornIndicator(InventoryNode node)
-        {
-            var currentOutfit = new List<AppearanceManager.WearableData>(client.Appearance.GetWearables());
-            var currentAttachments = (from p in client.Network.CurrentSim.ObjectsPrimitives
-                where p.Value != null
-                where p.Value.ParentID == client.Self.LocalID
-                select p.Value).ToList();
-            int myItemsCount = 0;
-            int myItemsWornCount = 0;
-
-            foreach (var n in node.Nodes.Values)
-            {
-                if (CanBeWorn(n.Data) && !n.Data.Name.StartsWith("."))
-                {
-                    myItemsCount++;
-                    if ((n.Data is InventoryWearable wearable
-                            && IsWorn(currentOutfit, wearable))
-                        || IsAttached(currentAttachments, (InventoryItem)n.Data))
-                    {
-                        myItemsWornCount++;
-                    }
-                }
-            }
-
-            var allItems = new List<InventoryItem>();
-            foreach (var n in node.Nodes.Values)
-            {
-                if (n.Data is InventoryFolder && !n.Data.Name.StartsWith("."))
-                {
-                    AllSubfolderWearables(n, ref allItems);
-                }
-            }
-
-            int allItemsCount = 0;
-            int allItemsWornCount = 0;
-
-            foreach (var n in allItems.Where(n =>
-                CanBeWorn(n) && !n.Name.StartsWith(".")))
-            {
-                allItemsCount++;
-                if ((n is InventoryWearable && IsWorn(currentOutfit, n)) ||
-                    IsAttached(currentAttachments, n))
-                {
-                    allItemsWornCount++;
-                }
-            }
-
-            return WornIndicator(myItemsCount, myItemsWornCount) + WornIndicator(allItemsCount, allItemsWornCount);
-        }
->>>>>>> 56c1131a
+            var rlvTrackedPrimIds = RlvService.Restrictions.GetTrackedPrimIds();
 
             var wornItems = _instance.COF.GetCurrentOutfitLinks().Result
                 .ToDictionary(k => k.UUID.Guid, v => v);
@@ -1141,141 +162,26 @@
                     continue;
                 }
 
-<<<<<<< HEAD
                 deadPrimIds.Add(primId);
-=======
-            return first;
-        }
-
-        public InventoryNode RLVRootFolder()
-        {
-            return client.Inventory.Store.RootNode.Nodes.Values.FirstOrDefault(
-                rn => rn.Data.Name == "#RLV" && rn.Data is InventoryFolder);
-        }
-
-        public string FindFullInventoryPath(InventoryNode input, string pathConstruct)
-        {
-            if (input.Parent == null)
-            {
-                return pathConstruct.TrimEnd('/');
-            }
-            else
-            {
-                pathConstruct = input.Data.Name + "/" + pathConstruct;
-                return FindFullInventoryPath (input.Parent, pathConstruct);
->>>>>>> 56c1131a
             }
 
-<<<<<<< HEAD
             if (deadPrimIds.Count > 0)
-=======
-        public InventoryNode FindFolder(string path)
-        {
-            var root = RLVRootFolder();
-            return root == null ? null : FindFolderInternal(root, "/",
-                "/" + Regex.Replace(path, @"^[/\s]*(.*)[/\s]*", @"$1").ToLower());
-        }
-
-        protected InventoryNode FindFolderInternal(InventoryNode currentNode, string currentPath, string desiredPath)
-        {
-            if (desiredPath == currentPath || desiredPath == (currentPath + "/"))
->>>>>>> 56c1131a
             {
-                _rlvService.Restrictions.RemoveRestrictionsForObjects(deadPrimIds).Wait();
-            }
-<<<<<<< HEAD
-        }
-
-        public async Task<bool> TryProcessCMD(ChatEventArgs e, CancellationToken cancellationToken = default)
-=======
-            return currentNode.Nodes.Values.Select(
-                n => FindFolderInternal(n, (currentPath == "/"
-                    ? currentPath
-                    : currentPath + "/") + n.Data.Name.ToLower(), desiredPath))
-                .FirstOrDefault(res => res != null);
-        }
-
-        public List<InventoryNode> FindFoldersKeyword(string[] keywords)
-        {
-            var matchingNodes = new List<InventoryNode>();
-
-            var root = RLVRootFolder();
-            if (root != null)
-            {
-                FindFoldersKeywordsInternal(root, keywords, new List<string>(), ref matchingNodes);
-            }
-
-            return matchingNodes;
-        }
-
-        protected void FindFoldersKeywordsInternal(InventoryNode currentNode, string[] keywords,
-            List<string> currentPathParts, ref List<InventoryNode> matchingNodes)
-        {
-            if (currentNode.Data is InventoryFolder &&
-                !currentNode.Data.Name.StartsWith(".") &&
-                !currentNode.Data.Name.StartsWith("~") &&
-                keywords.All(currentPathParts.Contains))
-            {
-                matchingNodes.Add(currentNode);
-            }
-
-            foreach (var node in currentNode.Nodes.Values)
-            {
-                if (!(node.Data is InventoryFolder)) continue;
-                currentPathParts.Add(node.Data.Name.ToLower());
-                FindFoldersKeywordsInternal(node, keywords, currentPathParts, ref matchingNodes);
-                currentPathParts.RemoveAt(currentPathParts.Count - 1);
+                RlvService.Restrictions.RemoveRestrictionsForObjects(deadPrimIds).Wait();
             }
         }
 
-        public void Clear(UUID id)
-        {
-            lock (rules)
-            {
-                rules.RemoveAll(r => r.Sender == id);
-            }
-        }
-
-        public bool RestictionActive(string behaviour)
-        {
-            if (!Enabled) return false;
-
-            return rules.FindAll(r => r.Behaviour == behaviour && string.IsNullOrEmpty(r.Option)).Count > 0;
-        }
-
-        public bool RestictionActive(string behaviour, string exception)
-        {
-            if (!Enabled) return false;
-            var set = rules.FindAll(r => r.Behaviour == behaviour);
-
-            return set.Count > 0 &&
-                   set.FindAll(r => r.Option == exception).Count == 0 &&
-                   set.FindAll(r => string.IsNullOrEmpty(r.Option)).Count > 0;
-        }
-
-        public List<string> GetOptions(string behaviour)
-        {
-            List<string> ret = new List<string>();
-
-            foreach (var rule in rules.FindAll(r => r.Behaviour == behaviour && !string.IsNullOrEmpty(r.Option))
-                                      .Where(rule => !ret.Contains(rule.Option)))
-            {
-                ret.Add(rule.Option);
-            }
-
-            return ret;
-        }
-
-        public bool AllowDetach(InventoryItem item)
->>>>>>> 56c1131a
+        public async Task<bool> ProcessCMD(ChatEventArgs e, CancellationToken cancellationToken = default)
         {
             if (!Enabled || !e.Message.StartsWith("@"))
             {
                 return false;
             }
 
-            var result = await _rlvService.ProcessMessage(e.Message, e.SourceID.Guid, e.FromName, cancellationToken);
+            var result = await RlvService.ProcessMessage(e.Message, e.SourceID.Guid, e.FromName, cancellationToken);
             return result;
         }
+
+
     }
 }