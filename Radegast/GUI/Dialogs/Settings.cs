﻿
// 
// Radegast Metaverse Client
// Copyright (c) 2009-2014, Radegast Development Team
// All rights reserved.
// 
// Redistribution and use in source and binary forms, with or without
// modification, are permitted provided that the following conditions are met:
// 
//     * Redistributions of source code must retain the above copyright notice,
//       this list of conditions and the following disclaimer.
//     * Redistributions in binary form must reproduce the above copyright
//       notice, this list of conditions and the following disclaimer in the
//       documentation and/or other materials provided with the distribution.
//     * Neither the name of the application "Radegast", nor the names of its
//       contributors may be used to endorse or promote products derived from
//       this software without specific prior written permission.
// 
// THIS SOFTWARE IS PROVIDED BY THE COPYRIGHT HOLDERS AND CONTRIBUTORS "AS IS"
// AND ANY EXPRESS OR IMPLIED WARRANTIES, INCLUDING, BUT NOT LIMITED TO, THE
// IMPLIED WARRANTIES OF MERCHANTABILITY AND FITNESS FOR A PARTICULAR PURPOSE ARE
// DISCLAIMED. IN NO EVENT SHALL THE COPYRIGHT HOLDER OR CONTRIBUTORS BE LIABLE
// FOR ANY DIRECT, INDIRECT, INCIDENTAL, SPECIAL, EXEMPLARY, OR CONSEQUENTIAL
// DAMAGES (INCLUDING, BUT NOT LIMITED TO, PROCUREMENT OF SUBSTITUTE GOODS OR
// SERVICES; LOSS OF USE, DATA, OR PROFITS; OR BUSINESS INTERRUPTION) HOWEVER
// CAUSED AND ON ANY THEORY OF LIABILITY, WHETHER IN CONTRACT, STRICT LIABILITY,
// OR TORT (INCLUDING NEGLIGENCE OR OTHERWISE) ARISING IN ANY WAY OUT OF THE USE
// OF THIS SOFTWARE, EVEN IF ADVISED OF THE POSSIBILITY OF SUCH DAMAGE.
//
// $Id$
//
using System;
using System.Collections.Generic;
using System.Drawing;
using System.Text;
using System.Windows.Forms;

using OpenMetaverse;
using OpenMetaverse.StructuredData;

using Radegast.Automation;
using System.Web.Script.Serialization;

namespace Radegast
{
    public enum AutoResponseType
    {
        WhenBusy = 0,
        WhenFromNonFriend = 1,
        Always = 2
    }

    public partial class frmSettings : RadegastForm
    {
        private Settings s;
        private static bool settingInitialized = false;
        private Settings.FontSetting currentlySelectedFontSetting = null;
        Dictionary<string, Settings.FontSetting> chatFontSettings;

        public static void InitSettigs(Settings s, bool mono)
        {
            if (s["im_timestamps"].Type == OSDType.Unknown)
            {
                s["im_timestamps"] = OSD.FromBoolean(true);
            }

            if (s["rlv_enabled"].Type == OSDType.Unknown)
            {
                s["rlv_enabled"] = new OSDBoolean(false);
            }

            if (s["rlv_debugcommands"].Type == OSDType.Unknown)
            {
                s["rlv_debugcommands"] = new OSDBoolean(false);
            }

            if (s["mu_emotes"].Type == OSDType.Unknown)
            {
                s["mu_emotes"] = new OSDBoolean(false);
            }

            if (s["friends_notification_highlight"].Type == OSDType.Unknown)
            {
                s["friends_notification_highlight"] = new OSDBoolean(true);
            }

            if (!s.ContainsKey("no_typing_anim")) s["no_typing_anim"] = OSD.FromBoolean(false);

            if (!s.ContainsKey("auto_response_type"))
            {
                s["auto_response_type"] = (int)AutoResponseType.WhenBusy;
                s["auto_response_text"] = "The Resident you messaged is in 'busy mode' which means they have requested not to be disturbed.  Your message will still be shown in their IM panel for later viewing.";
            }

            if (!s.ContainsKey("script_syntax_highlight")) s["script_syntax_highlight"] = OSD.FromBoolean(true);

            if (!s.ContainsKey("display_name_mode")) s["display_name_mode"] = (int)NameMode.Smart;

            // Convert legacy settings from first last name to username
            if (!s.ContainsKey("username") && (s.ContainsKey("first_name") && s.ContainsKey("last_name")))
            {
                s["username"] = s["first_name"] + " " + s["last_name"];
                s.Remove("first_name");
                s.Remove("last_name");
            }

            if (!s.ContainsKey("reconnect_time")) s["reconnect_time"] = 120;

            if (!s.ContainsKey("resolve_uri_time")) s["resolve_uri_time"] = 100;

            if (!s.ContainsKey("resolve_uris")) s["resolve_uris"] = true;

            if (!s.ContainsKey("transaction_notification_chat")) s["transaction_notification_chat"] = true;

            if (!s.ContainsKey("transaction_notification_dialog")) s["transaction_notification_dialog"] = true;

            if (!s.ContainsKey("minimize_to_tray")) s["minimize_to_tray"] = false;

            if (!s.ContainsKey("scene_window_docked")) s["scene_window_docked"] = true;

            if (!s.ContainsKey("taskbar_highlight")) s["taskbar_highlight"] = true;

            if (!s.ContainsKey("rendering_occlusion_culling_enabled2")) s["rendering_occlusion_culling_enabled2"] = false;

            if (!s.ContainsKey("rendering_use_vbo")) s["rendering_use_vbo"] = true;

            if (!s.ContainsKey("send_rad_client_tag")) s["send_rad_client_tag"] = true;

            if (!s.ContainsKey("log_to_file")) s["log_to_file"] = true;

            if (!s.ContainsKey("disable_chat_im_log")) s["disable_chat_im_log"] = false;

            if (!s.ContainsKey("disable_look_at")) s["disable_look_at"] = false;

            if (!s.ContainsKey("confirm_exit")) s["confirm_exit"] = false;

            if (!s.ContainsKey("highlight_on_chat")) s["highlight_on_chat"] = true;

            if (!s.ContainsKey("highlight_on_im")) s["highlight_on_im"] = true;

            if (!s.ContainsKey("highlight_on_group_im")) s["highlight_on_group_im"] = true;

            if (!s.ContainsKey("av_name_link")) s["av_name_link"] = false;

            if (!s.ContainsKey("disable_http_inventory"))
            {
                s["disable_http_inventory"] = false;
            }

            if (!s.ContainsKey("on_script_question"))
            {
                s["on_script_question"] = "Ask";
            }
        }

        private void InitColorSettings()
        {
            for (int i = 1; i <= 48; i++)
            {
                cbxFontSize.Items.Add((float)i);
                cbxFontSize.Items.Add((float)i + 0.5f);
            }

            foreach (var font in FontFamily.Families)
            {
                cbxFont.Items.Add(font.Name);
            }

            //var colorTypes = typeof(System.Drawing.Color);
            //var props = colorTypes.GetProperties(System.Reflection.BindingFlags.Public | System.Reflection.BindingFlags.Static | System.Reflection.BindingFlags.DeclaredOnly);
            var knownColors = typeof(KnownColor).GetEnumValues();

            foreach (var item in knownColors)
            {
                var color = Color.FromKnownColor((KnownColor)item);
                cbxForeground.Items.Add(color);
                cbxBackground.Items.Add(color);
            }

            cbxFont.SelectedItem = SystemFonts.DefaultFont.Name;
            cbxFontSize.SelectedItem = SystemFonts.DefaultFont.Size;
            cbxBold.Checked = SystemFonts.DefaultFont.Bold;
            cbxItalic.Checked = SystemFonts.DefaultFont.Italic;
            cbxForeground.SelectedItem = SystemColors.ControlText;
            cbxBackground.SelectedItem = SystemColors.Control;

            ReloadFontSettings();
        }

        private void ReloadFontSettings()
        {
            lbxColorItems.Items.Clear();

            var chatFontsJson = Instance.GlobalSettings["chat_fonts"];
            if (chatFontsJson.Type != OSDType.Unknown)
            {
                JavaScriptSerializer serializer = new JavaScriptSerializer();
                Dictionary<string, Settings.FontSetting> unpacked = new Dictionary<string, Settings.FontSetting>();
                chatFontSettings = serializer.Deserialize<Dictionary<string, Settings.FontSetting>>(chatFontsJson);
            }
            else
            {
                chatFontSettings = Settings.DefaultFontSettings;
            }

            foreach (var item in chatFontSettings)
            {
                if(item.Value.Name != item.Key)
                {
                    item.Value.Name = item.Key;
                }
                lbxColorItems.Items.Add(item.Value);
            }
            if(chatFontSettings.Count > 0)
            {
                lbxColorItems.SetSelected(0, true);
            }
        }

        public frmSettings(RadegastInstance instance)
            : base(instance)
        {
            if (settingInitialized)
            {
                InitSettigs(instance.GlobalSettings, instance.MonoRuntime);
            }

            InitializeComponent();
            AutoSavePosition = true;
            InitColorSettings();

            s = instance.GlobalSettings;
<<<<<<< HEAD
            // tbpGraphics.Controls.Add(new Radegast.Rendering.GraphicsPreferences(instance));
=======
            tbpGraphics.Controls.Add(new Rendering.GraphicsPreferences(instance));
>>>>>>> e91bf496
            cbChatTimestamps.Checked = s["chat_timestamps"].AsBoolean();

            cbIMTimeStamps.Checked = s["im_timestamps"].AsBoolean();

            cbChatTimestamps.CheckedChanged += new EventHandler(cbChatTimestamps_CheckedChanged);
            cbIMTimeStamps.CheckedChanged += new EventHandler(cbIMTimeStamps_CheckedChanged);

            cbTrasactDialog.Checked = s["transaction_notification_dialog"].AsBoolean();
            cbTrasactChat.Checked = s["transaction_notification_chat"].AsBoolean();

            cbFriendsNotifications.Checked = s["show_friends_online_notifications"].AsBoolean();
            cbFriendsNotifications.CheckedChanged += new EventHandler(cbFriendsNotifications_CheckedChanged);

            cbAutoReconnect.Checked = s["auto_reconnect"].AsBoolean();
            cbAutoReconnect.CheckedChanged += new EventHandler(cbAutoReconnect_CheckedChanged);

            cbResolveURIs.Checked = s["resolve_uris"].AsBoolean();
            cbResolveURIs.CheckedChanged += new EventHandler(cbResolveURIs_CheckedChanged);

            cbHideLoginGraphics.Checked = s["hide_login_graphics"].AsBoolean();
            cbHideLoginGraphics.CheckedChanged += new EventHandler(cbHideLoginGraphics_CheckedChanged);

            cbRLV.Checked = s["rlv_enabled"].AsBoolean();
            cbRLV.CheckedChanged += (sender, e) =>
            {
                s["rlv_enabled"] = new OSDBoolean(cbRLV.Checked);
            };

            cbRLVDebug.Checked = s["rlv_debugcommands"].AsBoolean();
            cbRLVDebug.CheckedChanged += (sender, e) =>
            {
                s["rlv_debugcommands"] = new OSDBoolean(cbRLVDebug.Checked);
            };

            cbMUEmotes.Checked = s["mu_emotes"].AsBoolean();
            cbMUEmotes.CheckedChanged += (sender, e) =>
            {
                s["mu_emotes"] = new OSDBoolean(cbMUEmotes.Checked);
            };

            if (!s.ContainsKey("minimize_to_tray")) s["minimize_to_tray"] = OSD.FromBoolean(false);
            cbMinToTrey.Checked = s["minimize_to_tray"].AsBoolean();
            cbMinToTrey.CheckedChanged += (sender, e) =>
            {
                s["minimize_to_tray"] = OSD.FromBoolean(cbMinToTrey.Checked);
            };


            cbNoTyping.Checked = s["no_typing_anim"].AsBoolean();
            cbNoTyping.CheckedChanged += (sender, e) =>
            {
                s["no_typing_anim"] = OSD.FromBoolean(cbNoTyping.Checked);
            };

            txtAutoResponse.Text = s["auto_response_text"];
            txtAutoResponse.TextChanged += (sender, e) =>
            {
                s["auto_response_text"] = txtAutoResponse.Text;
            };
            AutoResponseType art = (AutoResponseType)s["auto_response_type"].AsInteger();
            switch (art)
            {
                case AutoResponseType.WhenBusy: rbAutobusy.Checked = true; break;
                case AutoResponseType.WhenFromNonFriend: rbAutoNonFriend.Checked = true; break;
                case AutoResponseType.Always: rbAutoAlways.Checked = true; break;
            }

            cbSyntaxHighlight.Checked = s["script_syntax_highlight"].AsBoolean();
            cbSyntaxHighlight.CheckedChanged += (sender, e) =>
            {
                s["script_syntax_highlight"] = OSD.FromBoolean(cbSyntaxHighlight.Checked);
            };

            switch ((NameMode)s["display_name_mode"].AsInteger())
            {
                case NameMode.Standard: rbDNOff.Checked = true; break;
                case NameMode.Smart: rbDNSmart.Checked = true; break;
                case NameMode.DisplayNameAndUserName: rbDNDandUsernme.Checked = true; break;
                case NameMode.OnlyDisplayName: rbDNOnlyDN.Checked = true; break;
            }

            txtReconnectTime.Text = s["reconnect_time"].AsInteger().ToString();

            txtResolveURITime.Text = s["resolve_uri_time"].AsInteger().ToString();

            cbRadegastClientTag.Checked = s["send_rad_client_tag"];
            cbRadegastClientTag.CheckedChanged += (sender, e) =>
            {
                s["send_rad_client_tag"] = cbRadegastClientTag.Checked;
                instance.SetClientTag();
            };

            cbOnInvOffer.SelectedIndex = s["inv_auto_accept_mode"].AsInteger();
            cbOnInvOffer.SelectedIndexChanged += (sender, e) =>
            {
                s["inv_auto_accept_mode"] = cbOnInvOffer.SelectedIndex;
            };

            cbRadegastLogToFile.Checked = s["log_to_file"];

            cbDisableChatIMLog.Checked = s["disable_chat_im_log"];
            cbDisableChatIMLog.CheckedChanged += (sender, e) =>
            {
                s["disable_chat_im_log"] = cbDisableChatIMLog.Checked;
            };

            cbDisableLookAt.Checked = s["disable_look_at"];
            cbDisableLookAt.CheckedChanged += (sender, e) =>
            {
                s["disable_look_at"] = cbDisableLookAt.Checked;
            };

            cbConfirmExit.Checked = s["confirm_exit"];
            cbConfirmExit.CheckedChanged += (sender, e) =>
            {
                s["confirm_exit"] = cbConfirmExit.Checked;
            };

            cbThemeCompatibilityMode.Checked = s["theme_compatibility_mode"];
            cbThemeCompatibilityMode.CheckedChanged += (sender, e) =>
            {
                s["theme_compatibility_mode"] = cbThemeCompatibilityMode.Checked;
            };

            cbTaskBarHighLight.Checked = s["taskbar_highlight"];
            cbTaskBarHighLight.CheckedChanged += (sender, e) =>
            {
                s["taskbar_highlight"] = cbTaskBarHighLight.Checked;
                UpdateEnabled();
            };

            cbFriendsHighlight.Checked = s["friends_notification_highlight"].AsBoolean();
            cbFriendsHighlight.CheckedChanged += (sender, e) =>
            {
                s["friends_notification_highlight"] = new OSDBoolean(cbFriendsHighlight.Checked);
            };

            cbHighlightChat.Checked = s["highlight_on_chat"];
            cbHighlightChat.CheckedChanged += (sender, e) =>
            {
                s["highlight_on_chat"] = cbHighlightChat.Checked;
            };

            cbHighlightIM.Checked = s["highlight_on_im"];
            cbHighlightIM.CheckedChanged += (sender, e) =>
            {
                s["highlight_on_im"] = cbHighlightIM.Checked;
            };

            cbHighlightGroupIM.Checked = s["highlight_on_group_im"];
            cbHighlightGroupIM.CheckedChanged += (sender, e) =>
            {
                s["highlight_on_group_im"] = cbHighlightGroupIM.Checked;
            };

            // disable_av_name_link
            if (instance.MonoRuntime)
            {
                cbNameLinks.Visible = false;
            }
            else
            {
                cbNameLinks.Checked = s["av_name_link"];
                cbNameLinks.CheckedChanged += (sender, e) =>
                {
                    s["av_name_link"] = cbNameLinks.Checked;
                };
            }

            cbDisableHTTPInventory.Checked = s["disable_http_inventory"];
            cbDisableHTTPInventory.CheckedChanged += (sender, e) =>
            {
                s["disable_http_inventory"] = cbDisableHTTPInventory.Checked;
            };

            cbShowScriptErrors.Checked = s["show_script_errors"];
            cbShowScriptErrors.CheckedChanged += (sender, e) =>
            {
                s["show_script_errors"] = cbShowScriptErrors.Checked;
            };

            autoSitPrefsUpdate();
            pseudoHomePrefsUpdated();
            LSLHelperPrefsUpdate();

            cbAutoScriptPermission.Text = s["on_script_question"];

            UpdateEnabled();

            GUI.GuiHelpers.ApplyGuiFixes(this);
        }

        void UpdateEnabled()
        {
            if (cbTaskBarHighLight.Checked)
            {
                cbFriendsHighlight.Enabled = cbHighlightChat.Enabled = cbHighlightGroupIM.Enabled = cbHighlightIM.Enabled = true;
            }
            else
            {
                cbFriendsHighlight.Enabled = cbHighlightChat.Enabled = cbHighlightGroupIM.Enabled = cbHighlightIM.Enabled = false;
            }
        }

        void cbHideLoginGraphics_CheckedChanged(object sender, EventArgs e)
        {
            s["hide_login_graphics"] = OSD.FromBoolean(cbHideLoginGraphics.Checked);
        }

        void cbAutoReconnect_CheckedChanged(object sender, EventArgs e)
        {
            s["auto_reconnect"] = OSD.FromBoolean(cbAutoReconnect.Checked);
        }

        private void cbResolveURIs_CheckedChanged(object sender, EventArgs e)
        {
            s["resolve_uris"] = OSD.FromBoolean(cbResolveURIs.Checked);
        }

        void cbFriendsNotifications_CheckedChanged(object sender, EventArgs e)
        {
            s["show_friends_online_notifications"] = OSD.FromBoolean(cbFriendsNotifications.Checked);
        }

        void cbChatTimestamps_CheckedChanged(object sender, EventArgs e)
        {
            s["chat_timestamps"] = OSD.FromBoolean(cbChatTimestamps.Checked);
        }

        void cbIMTimeStamps_CheckedChanged(object sender, EventArgs e)
        {
            s["im_timestamps"] = OSD.FromBoolean(cbIMTimeStamps.Checked);
        }

        private void cbTrasactDialog_CheckedChanged(object sender, EventArgs e)
        {
            s["transaction_notification_dialog"] = OSD.FromBoolean(cbTrasactDialog.Checked);
        }

        private void cbTrasactChat_CheckedChanged(object sender, EventArgs e)
        {
            s["transaction_notification_chat"] = OSD.FromBoolean(cbTrasactChat.Checked);
        }

        private void rbAutobusy_CheckedChanged(object sender, EventArgs e)
        {
            s["auto_response_type"] = (int)AutoResponseType.WhenBusy;
        }

        private void rbAutoNonFriend_CheckedChanged(object sender, EventArgs e)
        {
            s["auto_response_type"] = (int)AutoResponseType.WhenFromNonFriend;
        }

        private void rbAutoAlways_CheckedChanged(object sender, EventArgs e)
        {
            s["auto_response_type"] = (int)AutoResponseType.Always;
        }

        private void rbDNOff_CheckedChanged(object sender, EventArgs e)
        {
            if (rbDNOff.Checked)
            {
                Instance.Names.CleanCache();
                s["display_name_mode"] = (int)NameMode.Standard;
            }
        }

        private void rbDNSmart_CheckedChanged(object sender, EventArgs e)
        {
            if (rbDNSmart.Checked)
            {
                Instance.Names.CleanCache();
                s["display_name_mode"] = (int)NameMode.Smart;
            }
        }

        private void rbDNDandUsernme_CheckedChanged(object sender, EventArgs e)
        {
            if (rbDNDandUsernme.Checked)
            {
                Instance.Names.CleanCache();
                s["display_name_mode"] = (int)NameMode.DisplayNameAndUserName;
            }
        }

        private void rbDNOnlyDN_CheckedChanged(object sender, EventArgs e)
        {
            if (rbDNOnlyDN.Checked)
            {
                Instance.Names.CleanCache();
                s["display_name_mode"] = (int)NameMode.OnlyDisplayName;
            }
        }

        private void txtReconnectTime_TextChanged(object sender, EventArgs e)
        {
            string input = System.Text.RegularExpressions.Regex.Replace(txtReconnectTime.Text, @"[^\d]", "");
            int t = 120;
            int.TryParse(input, out t);

            if (txtReconnectTime.Text != t.ToString())
            {
                txtReconnectTime.Text = t.ToString();
                txtReconnectTime.Select(txtReconnectTime.Text.Length, 0);
            }

            s["reconnect_time"] = t;
        }

        private void txtResolveURITime_TextChanged(object sender, EventArgs e)
        {
            string input = System.Text.RegularExpressions.Regex.Replace(txtResolveURITime.Text, @"[^\d]", "");
            int t = 100;
            int.TryParse(input, out t);

            if (txtResolveURITime.Text != t.ToString())
            {
                txtResolveURITime.Text = t.ToString();
                txtResolveURITime.Select(txtResolveURITime.Text.Length, 0);
            }

            s["resolve_uri_time"] = t;
        }

        private void cbRadegastLogToFile_CheckedChanged(object sender, EventArgs e)
        {
            s["log_to_file"] = OSD.FromBoolean(cbRadegastLogToFile.Checked);
        }

        private void cbConfirmExit_CheckedChanged(object sender, EventArgs e)
        {
            s["confirm_exit"] = OSD.FromBoolean(cbConfirmExit.Checked);
        }

        private void cbThemeCompatibilityMode_CheckedChanged(object sender, EventArgs e)
        {
            s["theme_compatibility_mode"] = OSD.FromBoolean(cbThemeCompatibilityMode.Checked);
        }

        #region Auto-Sit

        private void autoSitPrefsUpdate()
        {
            autoSit.Enabled = (Instance.Client.Network.Connected && Instance.ClientSettings != null);
            if (!autoSit.Enabled)
            {
                return;
            }
            AutoSitPreferences prefs = Instance.State.AutoSit.Preferences;
            autoSitName.Text = prefs.PrimitiveName;
            autoSitUUID.Text = prefs.Primitive.ToString();
            autoSitSit.Enabled = prefs.Primitive != UUID.Zero;
            autoSitEnabled.Checked = prefs.Enabled;
        }

        private void autoSitClear_Click(object sender, EventArgs e)
        {
            Instance.State.AutoSit.Preferences = new AutoSitPreferences();
            autoSitPrefsUpdate();
        }

        private void autoSitNameLabel_Click(object sender, EventArgs e)
        {
            autoSitName.SelectAll();
        }

        private void autoSitUUIDLabel_Click(object sender, EventArgs e)
        {
            autoSitUUID.SelectAll();
        }

        private void autoSitSit_Click(object sender, EventArgs e)
        {
            Instance.State.AutoSit.TrySit();
        }

        private void autoSitEnabled_CheckedChanged(object sender, EventArgs e)
        {
            Instance.State.AutoSit.Preferences = new AutoSitPreferences
            {
                Primitive = Instance.State.AutoSit.Preferences.Primitive,
                PrimitiveName = Instance.State.AutoSit.Preferences.PrimitiveName,
                Enabled = autoSitEnabled.Checked
            };

            if (Instance.State.AutoSit.Preferences.Enabled)
            {
                Instance.State.AutoSit.TrySit();
            }
        }

        private void autoSitUUID_Leave(object sender, EventArgs e)
        {
            UUID primID = UUID.Zero;
            if (UUID.TryParse(autoSitUUID.Text, out primID))
            {
                Instance.State.AutoSit.Preferences = new AutoSitPreferences
                {
                    Primitive = primID,
                    PrimitiveName = autoSitName.Text,
                    Enabled = autoSitEnabled.Checked
                };

                if (Instance.State.AutoSit.Preferences.Enabled)
                {
                    Instance.State.AutoSit.TrySit();
                }
            }
            else
            {
                autoSitUUID.Text = UUID.Zero.ToString();
            }
        }
        #endregion

        #region Pseudo Home

        private void pseudoHomePrefsUpdated()
        {
            pseudoHome.Enabled = (Instance.Client.Network.Connected && Instance.ClientSettings != null);
            if (!pseudoHome.Enabled)
            {
                return;
            }
            PseudoHomePreferences prefs = Instance.State.PseudoHome.Preferences;
            pseudoHomeLocation.Text = (prefs.Region != string.Empty) ? string.Format("{0} <{1}, {2}, {3}>", prefs.Region, (int)prefs.Position.X, (int)prefs.Position.Y, (int)prefs.Position.Z) : "";
            pseudoHomeEnabled.Checked = prefs.Enabled;
            pseudoHomeTP.Enabled = (prefs.Region.Trim() != string.Empty);
            pseudoHomeTolerance.Value = Math.Max(pseudoHomeTolerance.Minimum, Math.Min(pseudoHomeTolerance.Maximum, prefs.Tolerance));
        }

        private void pseudoHomeLabel_Click(object sender, EventArgs e)
        {
            pseudoHomeLocation.SelectAll();
        }

        private void pseudoHomeEnabled_CheckedChanged(object sender, EventArgs e)
        {
            Instance.State.PseudoHome.Preferences = new PseudoHomePreferences
            {
                Enabled = pseudoHomeEnabled.Checked,
                Region = Instance.State.PseudoHome.Preferences.Region,
                Position = Instance.State.PseudoHome.Preferences.Position,
                Tolerance = Instance.State.PseudoHome.Preferences.Tolerance
            };
        }

        private void pseudoHomeTP_Click(object sender, EventArgs e)
        {
            Instance.State.PseudoHome.ETGoHome();
        }

        private void pseudoHomeSet_Click(object sender, EventArgs e)
        {
            Instance.State.PseudoHome.Preferences = new PseudoHomePreferences
            {
                Enabled = Instance.State.PseudoHome.Preferences.Enabled,
                Region = Instance.Client.Network.CurrentSim.Name,
                Position = Instance.Client.Self.SimPosition,
                Tolerance = Instance.State.PseudoHome.Preferences.Tolerance
            };
            pseudoHomePrefsUpdated();
        }

        private void pseudoHomeTolerance_ValueChanged(object sender, EventArgs e)
        {
            Instance.State.PseudoHome.Preferences = new PseudoHomePreferences
            {
                Enabled = Instance.State.PseudoHome.Preferences.Enabled,
                Region = Instance.State.PseudoHome.Preferences.Region,
                Position = Instance.State.PseudoHome.Preferences.Position,
                Tolerance = (uint)pseudoHomeTolerance.Value
            };
        }

        private void pseudoHomeClear_Click(object sender, EventArgs e)
        {
            Instance.State.PseudoHome.Preferences = new PseudoHomePreferences();
            pseudoHomePrefsUpdated();
        }
        #endregion

        #region LSL Helper
        private void LSLHelperPrefsUpdate()
        {
            gbLSLHelper.Enabled = (Instance.Client.Network.Connected && Instance.ClientSettings != null);

            if (!gbLSLHelper.Enabled)
            {
                return;
            }

            Instance.State.LSLHelper.LoadSettings();
            tbLSLAllowedOwner.Text = string.Join(Environment.NewLine, Instance.State.LSLHelper.AllowedOwners);
            cbLSLHelperEnabled.CheckedChanged -=new EventHandler(cbLSLHelperEnabled_CheckedChanged);
            cbLSLHelperEnabled.Checked = Instance.State.LSLHelper.Enabled;
            cbLSLHelperEnabled.CheckedChanged += new EventHandler(cbLSLHelperEnabled_CheckedChanged);
        }

        private void LSLHelperPrefsSave()
        {
            if (Instance.ClientSettings == null)
            {
                return;
            }

            Instance.State.LSLHelper.Enabled = cbLSLHelperEnabled.Checked;
            Instance.State.LSLHelper.AllowedOwners.Clear();

            var warnings = new StringBuilder();
            foreach (var line in tbLSLAllowedOwner.Lines)
            {
                if (string.IsNullOrWhiteSpace(line))
                {
                    continue;
                }

                var owner = line.Trim().ToLower();
                if (!UUID.TryParse(owner, out _))
                {
                    warnings.AppendLine($"Invalid owner UUID: {line}");
                }
                else
                {
                    Instance.State.LSLHelper.AllowedOwners.Add(owner);
                }
            }
            if (warnings.Length > 0)
            {
                MessageBox.Show(warnings.ToString(), "Warning", MessageBoxButtons.OK, MessageBoxIcon.Warning);
            }

            Instance.State.LSLHelper.SaveSettings();
            LSLHelperPrefsUpdate();
        }

        private void llLSLHelperInstructios_LinkClicked(object sender, LinkLabelLinkClickedEventArgs e)
        {
            Instance.MainForm.ProcessLink("http://radegast.life/documentation/lsl-helper", false);
        }

        private void tbLSLAllowedOwner_Leave(object sender, EventArgs e)
        {
            LSLHelperPrefsSave();
        }

        private void lblLSLUUID_Click(object sender, EventArgs e)
        {
            tbLSLAllowedOwner.SelectAll();
        }

        private void cbLSLHelperEnabled_CheckedChanged(object sender, EventArgs e)
        {
            LSLHelperPrefsSave();
        }
        #endregion LSL Helper

        private void cbAutoScriptPermission_SelectedIndexChanged(object sender, EventArgs e)
        {
            s["on_script_question"] = cbAutoScriptPermission.Text;
        }

        private void cbxForeground_DrawItem(object sender, DrawItemEventArgs e)
        {
            const int kPreviewPadding = 2;
            const int kTextOffset = 15;

            var graphics = e.Graphics;
            var bounds = e.Bounds;

            if (e.Index >= 0 && sender is ComboBox)
            {
                var sourceControl = sender as ComboBox;
                var selectedColor = (Color)sourceControl.Items[e.Index];
                {
                    var brushPreview = new SolidBrush(selectedColor);

                    e.DrawBackground();

                    if(e.State == DrawItemState.Selected)
                    {
                        graphics.DrawRectangle(SystemPens.Highlight, bounds);
                    }

                    graphics.DrawString(brushPreview.Color.Name,
                        SystemFonts.DefaultFont,
                        SystemBrushes.ControlText,
                        bounds.X + kTextOffset,
                        bounds.Top + kPreviewPadding);

                    graphics.FillRectangle(brushPreview,
                        bounds.X + kPreviewPadding,
                        bounds.Y + kPreviewPadding,
                        bounds.Height - kPreviewPadding,
                        bounds.Height - kPreviewPadding);
                }
            }
        }

        private void cbxFont_DrawItem(object sender, DrawItemEventArgs e)
        {
            const int kPreviewFontSize = 8;

            var graphics = e.Graphics;
            var bounds = e.Bounds;

            if (e.Index >= 0 && sender is ComboBox)
            {
                var sourceControl = sender as ComboBox;
                var fontName = sourceControl.Items[e.Index].ToString();
                var fontPreview = new Font(fontName, kPreviewFontSize);

                e.DrawBackground();

                if(e.State == DrawItemState.Selected)
                {
                    graphics.DrawRectangle(SystemPens.Highlight, bounds);
                }
                else
                {
                    graphics.DrawRectangle(SystemPens.Window, bounds);
                }

                graphics.DrawString(fontName,
                    fontPreview,
                    SystemBrushes.ControlText,
                    bounds.X,
                    bounds.Top);

            }
        }

        private Settings.FontSetting GetPreviewFontSettings()
        {
            float fontSize = SystemFonts.DefaultFont.Size;
            string fontName = SystemFonts.DefaultFont.Name;
            Color backColor = SystemColors.Window;
            Color foreColor = SystemColors.ControlText;
            FontStyle style = FontStyle.Regular;

            if(cbxFontSize.SelectedItem is float)
            {
                fontSize = (float)cbxFontSize.SelectedItem;
            }
            if(cbxFont.SelectedItem is string)
            {
                fontName = (string)cbxFont.SelectedItem;
            }
            if(cbxForeground.SelectedItem is Color)
            {
                foreColor = (Color)cbxForeground.SelectedItem;
            }
            if(cbxBackground.SelectedItem is Color)
            {
                backColor = (Color)cbxBackground.SelectedItem;
            }

            if(cbxBold.Checked)
            {
                style |= FontStyle.Bold;
            }
            if(cbxItalic.Checked)
            {
                style |= FontStyle.Italic;
            }

            var previewFontSettings = new Settings.FontSetting(){
                Name = string.Empty,
                Font = new Font(fontName, fontSize, style),
                ForeColor = foreColor,
                BackColor = backColor
            };

            return previewFontSettings;
        }

        private void UpdatePreview()
        {
            var previewFontSettings = GetPreviewFontSettings();

            lblPreview.Font = previewFontSettings.Font;
            lblPreview.ForeColor = previewFontSettings.ForeColor;
            lblPreview.BackColor = previewFontSettings.BackColor;
        }

        private void UpdateSelection(Settings.FontSetting selected)
        {
            currentlySelectedFontSetting = selected;
            cbxFontSize.SelectedItem = selected.Font.Size;
            cbxFont.SelectedItem = selected.Font.Name;
            cbxForeground.SelectedItem = selected.ForeColor;
            cbxBackground.SelectedItem = selected.BackColor;
            cbxBold.Checked = selected.Font.Bold;
            cbxItalic.Checked = selected.Font.Italic;
        }

        private void SaveCurrentFontSetting()
        {
            if(currentlySelectedFontSetting != null)
            {
                try
                {
                    var previewFontSettings = GetPreviewFontSettings();
                    previewFontSettings.Name = currentlySelectedFontSetting.Name;

                    chatFontSettings[currentlySelectedFontSetting.Name] = previewFontSettings;

                    JavaScriptSerializer serializer = new JavaScriptSerializer();
                    var json = serializer.Serialize(chatFontSettings);
                    Instance.GlobalSettings["chat_fonts"] = json;
                    Instance.GlobalSettings.Save();

                    var previousIndex = lbxColorItems.SelectedIndex;
                    ReloadFontSettings();
                    lbxColorItems.SelectedIndex = previousIndex;
                }
                catch (Exception ex)
                {
                    MessageBox.Show("Failed to save font setting: " + ex.Message);
                }
            }
        }

        private void ResetFontSettings()
        {
            try
            {
                JavaScriptSerializer serializer = new JavaScriptSerializer();
                var json = serializer.Serialize(Settings.DefaultFontSettings);
                Instance.GlobalSettings["chat_fonts"] = json;
                Instance.GlobalSettings.Save();
                ReloadFontSettings();
            }
            catch (Exception ex)
            {
                MessageBox.Show("Failed to reset font settings: " + ex.Message);
            }
        }

        private void SelectedIndexChanged(object sender, EventArgs e)
        {
            UpdatePreview();
        }

        private void cbxItalic_CheckStateChanged(object sender, EventArgs e)
        {
            UpdatePreview();
        }

        private void cbxBold_CheckStateChanged(object sender, EventArgs e)
        {
            UpdatePreview();
        }

        private void lbxColorItems_SelectedIndexChanged(object sender, EventArgs e)
        {
            var sourceListbox = sender as ListBox;
            if(sourceListbox?.SelectedItem is Settings.FontSetting)
            {
                var fontSettings = sourceListbox.SelectedItem as Settings.FontSetting;
                UpdateSelection(fontSettings);
            }
        }

        private void lbxColorItems_MouseMove(object sender, MouseEventArgs e)
        {
            if(e.Button != MouseButtons.None)
            {
                ListBox sourceListbox = sender as ListBox;
                if(sourceListbox != null)
                {
                    int itemIndex = sourceListbox.IndexFromPoint(new Point(e.X, e.Y));
                    if(itemIndex != -1)
                    {
                        var selectedItem = sourceListbox.Items[itemIndex] as Settings.FontSetting;
                        if(selectedItem != null && selectedItem != currentlySelectedFontSetting)
                        {
                            UpdateSelection(selectedItem);
                            sourceListbox.SelectedIndex = itemIndex;
                        }
                    }
                }
            }
        }

        private void lbxColorItems_MouseDown(object sender, MouseEventArgs e)
        {
            lbxColorItems_MouseMove(sender, e);
        }

        private void btnSave_Click(object sender, EventArgs e)
        {
            SaveCurrentFontSetting();
        }

        private void btnResetFontSettings_Click(object sender, EventArgs e)
        {
            if(MessageBox.Show("Reset all color settings to the default values?", "Confirmation", MessageBoxButtons.YesNo, MessageBoxIcon.Asterisk) == DialogResult.Yes)
            {
                ResetFontSettings();
            }
        }

        private void FrmSettings_FormClosing(object sender, System.Windows.Forms.FormClosingEventArgs e)
        {
            LSLHelperPrefsSave();
        }
    }


}<|MERGE_RESOLUTION|>--- conflicted
+++ resolved
@@ -230,11 +230,7 @@
             InitColorSettings();
 
             s = instance.GlobalSettings;
-<<<<<<< HEAD
-            // tbpGraphics.Controls.Add(new Radegast.Rendering.GraphicsPreferences(instance));
-=======
-            tbpGraphics.Controls.Add(new Rendering.GraphicsPreferences(instance));
->>>>>>> e91bf496
+            // tbpGraphics.Controls.Add(new Rendering.GraphicsPreferences(instance));
             cbChatTimestamps.Checked = s["chat_timestamps"].AsBoolean();
 
             cbIMTimeStamps.Checked = s["im_timestamps"].AsBoolean();
