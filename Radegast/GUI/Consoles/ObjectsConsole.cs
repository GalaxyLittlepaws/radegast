// 
// Radegast Metaverse Client
// Copyright (c) 2009-2013, Radegast Development Team
// All rights reserved.
// 
// Redistribution and use in source and binary forms, with or without
// modification, are permitted provided that the following conditions are met:
// 
//     * Redistributions of source code must retain the above copyright notice,
//       this list of conditions and the following disclaimer.
//     * Redistributions in binary form must reproduce the above copyright
//       notice, this list of conditions and the following disclaimer in the
//       documentation and/or other materials provided with the distribution.
//     * Neither the name of the application "Radegast", nor the names of its
//       contributors may be used to endorse or promote products derived from
//       this software without specific prior written permission.
// 
// THIS SOFTWARE IS PROVIDED BY THE COPYRIGHT HOLDERS AND CONTRIBUTORS "AS IS"
// AND ANY EXPRESS OR IMPLIED WARRANTIES, INCLUDING, BUT NOT LIMITED TO, THE
// IMPLIED WARRANTIES OF MERCHANTABILITY AND FITNESS FOR A PARTICULAR PURPOSE ARE
// DISCLAIMED. IN NO EVENT SHALL THE COPYRIGHT HOLDER OR CONTRIBUTORS BE LIABLE
// FOR ANY DIRECT, INDIRECT, INCIDENTAL, SPECIAL, EXEMPLARY, OR CONSEQUENTIAL
// DAMAGES (INCLUDING, BUT NOT LIMITED TO, PROCUREMENT OF SUBSTITUTE GOODS OR
// SERVICES; LOSS OF USE, DATA, OR PROFITS; OR BUSINESS INTERRUPTION) HOWEVER
// CAUSED AND ON ANY THEORY OF LIABILITY, WHETHER IN CONTRACT, STRICT LIABILITY,
// OR TORT (INCLUDING NEGLIGENCE OR OTHERWISE) ARISING IN ANY WAY OUT OF THE USE
// OF THIS SOFTWARE, EVEN IF ADVISED OF THE POSSIBILITY OF SUCH DAMAGE.
//
// $Id$
//
using System;
using System.Collections;
using System.Collections.Generic;
using System.Text;
using System.Timers;
using System.Windows.Forms;
#if (COGBOT_LIBOMV || USE_STHREADS)
using ThreadPoolUtil;
using Thread = ThreadPoolUtil.Thread;
using ThreadPool = ThreadPoolUtil.ThreadPool;
using Monitor = ThreadPoolUtil.Monitor;
#endif
using System.Threading;
using System.Drawing;
using OpenMetaverse;
using OpenMetaverse.Assets;

namespace Radegast
{
    public partial class ObjectsConsole : UserControl, IContextMenuProvider
    {
        private RadegastInstance instance;
        private GridClient client { get { return instance.Client; } }
        private Primitive currentPrim = new Primitive();
        private float searchRadius = 40.0f;
        //public List<InventoryBase> subitems;
        PropertiesQueue propRequester;
        private Thread ContentsThread;
        private ObjectConsoleFilter filter;
        private List<Primitive> Prims = new List<Primitive>();
        private ObjectSorter PrimSorter;

        public Primitive CurrentPrim { get { return currentPrim; } }

        public ObjectsConsole(RadegastInstance instance)
        {
            InitializeComponent();
            Disposed += new EventHandler(frmObjects_Disposed);

            this.instance = instance;

            propRequester = new PropertiesQueue(instance);
            propRequester.OnTick += new PropertiesQueue.TickCallback(propRequester_OnTick);

            btnPointAt.Text = (this.instance.State.IsPointing ? "Unpoint" : "Point At");
            State_SitStateChanged(this, new SitEventArgs(instance.State.IsSitting));

            nudRadius.Value = (decimal)searchRadius;
            nudRadius.ValueChanged += nudRadius_ValueChanged;

<<<<<<< HEAD
            lstPrims.ListViewItemSorter = new ObjectSorter(client.Self);
			lstPrims.MouseClick += (sender, e) => {
				if (e.Button == MouseButtons.Right)
				{
					ctxMenuObjects.Show(lstPrims, e.X, e.Y);
					ctxMenuObjects.BringToFront();
				}
			};
=======
            PrimSorter = new ObjectSorter(client.Self);
>>>>>>> 186156b7

            lstContents.LargeImageList = frmMain.ResourceImages;
            lstContents.SmallImageList = frmMain.ResourceImages;

            filter = (ObjectConsoleFilter)instance.GlobalSettings["object_console_filter"].AsInteger();
            comboFilter.SelectedIndex = 0;
            try
            {
                comboFilter.SelectedIndex = (int)filter;
            }
            catch { }
            comboFilter.SelectedIndexChanged += (ssender, se) =>
            {
                instance.GlobalSettings["object_console_filter"] = comboFilter.SelectedIndex;
                filter = (ObjectConsoleFilter)comboFilter.SelectedIndex;
                btnRefresh_Click(null, null);
            };

            //if (instance.MonoRuntime)
            //{
            //    btnView.Visible = false;
            //}

            // Callbacks
            instance.Netcom.ClientDisconnected += new EventHandler<DisconnectedEventArgs>(Netcom_ClientDisconnected);
            instance.State.SitStateChanged += new EventHandler<SitEventArgs>(State_SitStateChanged);
            client.Objects.ObjectUpdate += new EventHandler<PrimEventArgs>(Objects_ObjectUpdate);
            client.Objects.KillObjects += new EventHandler<KillObjectsEventArgs>(Objects_KillObjects);
            client.Objects.ObjectProperties += new EventHandler<ObjectPropertiesEventArgs>(Objects_ObjectProperties);
            client.Objects.ObjectPropertiesFamily += new EventHandler<ObjectPropertiesFamilyEventArgs>(Objects_ObjectPropertiesFamily);
            client.Network.SimChanged += new EventHandler<SimChangedEventArgs>(Network_SimChanged);
            client.Self.MuteListUpdated += new EventHandler<EventArgs>(Self_MuteListUpdated);
            instance.Names.NameUpdated += new EventHandler<UUIDNameReplyEventArgs>(Avatars_UUIDNameReply);
            instance.State.OnWalkStateCanged += new StateManager.WalkStateCanged(State_OnWalkStateCanged);
        }

        void frmObjects_Disposed(object sender, EventArgs e)
        {
            if (ContentsThread != null)
            {
                if (ContentsThread.IsAlive) ContentsThread.Abort();
                ContentsThread = null;
            }

            propRequester.Dispose();
            instance.Netcom.ClientDisconnected -= new EventHandler<DisconnectedEventArgs>(Netcom_ClientDisconnected);
            instance.State.SitStateChanged -= new EventHandler<SitEventArgs>(State_SitStateChanged);
            client.Objects.ObjectUpdate -= new EventHandler<PrimEventArgs>(Objects_ObjectUpdate);
            client.Objects.KillObjects -= new EventHandler<KillObjectsEventArgs>(Objects_KillObjects);
            client.Objects.ObjectProperties -= new EventHandler<ObjectPropertiesEventArgs>(Objects_ObjectProperties);
            client.Objects.ObjectPropertiesFamily -= new EventHandler<ObjectPropertiesFamilyEventArgs>(Objects_ObjectPropertiesFamily);
            client.Network.SimChanged -= new EventHandler<SimChangedEventArgs>(Network_SimChanged);
            client.Self.MuteListUpdated -= new EventHandler<EventArgs>(Self_MuteListUpdated);
            instance.Names.NameUpdated -= new EventHandler<UUIDNameReplyEventArgs>(Avatars_UUIDNameReply);
            instance.State.OnWalkStateCanged -= new StateManager.WalkStateCanged(State_OnWalkStateCanged);
        }

        void State_SitStateChanged(object sender, SitEventArgs e)
        {
            if (InvokeRequired)
            {
                if (!instance.MonoRuntime || IsHandleCreated)
                {
                    BeginInvoke(new MethodInvoker(() => State_SitStateChanged(sender, e)));
                }
                return;
            }

            btnSitOn.Text = (this.instance.State.IsSitting ? "Stand Up" : "Sit On");
        }

        public void RefreshObjectList()
        {
            btnRefresh_Click(this, EventArgs.Empty);
        }

        public List<Primitive> GetObjectList()
        {
            return new List<Primitive>(Prims);
        }

        void propRequester_OnTick(int remaining)
        {
            if (InvokeRequired)
            {
                BeginInvoke(new MethodInvoker(delegate()
                    {
                        propRequester_OnTick(remaining);
                    }
                ));
                return;
            }

            StringBuilder sb = new StringBuilder();
            sb.AppendFormat("Tracking {0} objects", Prims.Count);

            if (remaining > 10)
            {
                sb.AppendFormat(", fetching {0} object names.", remaining);
            }
            else
            {
                sb.Append(".");
            }

            lock (Prims)
            {
                Prims.Sort(PrimSorter);
                lstPrims.VirtualListSize = Prims.Count;
            }
            lstPrims.Invalidate();
            lblStatus.Text = sb.ToString();
        }

        void Network_SimChanged(object sender, SimChangedEventArgs e)
        {
            if (InvokeRequired)
            {
                BeginInvoke(new MethodInvoker(() => Network_SimChanged(sender, e)));
                return;
            }

            btnRefresh_Click(null, null);
        }

        void Avatars_UUIDNameReply(object sender, UUIDNameReplyEventArgs e)
        {
            int minIndex = -1;
            int maxIndex = -1;
            bool updated = false;

            lock (Prims)
            {
                for (int i=0; i<Prims.Count; i++)
                {
                    Primitive prim = Prims[i];
                    if (prim.Properties != null && e.Names.ContainsKey(prim.Properties.OwnerID))
                    {
                        if (minIndex == -1 || i < minIndex) minIndex = i;
                        if (i > maxIndex) maxIndex = i;
                        updated = true;
                    }
                }
            }

            if (updated)
            {
                if (InvokeRequired)
                {
                    BeginInvoke(new MethodInvoker(() =>
                    {
                        try
                        {
                            lstPrims.RedrawItems(minIndex, maxIndex, true);
                        }
                        catch { }
                    }));
                }
                else
                {
                    lstPrims.RedrawItems(minIndex, maxIndex, true);
                }
            }
        }

        void UpdateProperties(Primitive.ObjectProperties props)
        {
            lock (Prims)
            {
                for (int i=0; i<Prims.Count; i++)
                {
                    if (Prims[i].ID == props.ObjectID)
                    {
                        Prims[i].Properties = props;
                        try
                        {
                            lstPrims.RedrawItems(i, i, true);
                        }
                        catch { }
                        break;
                    }
                }
            }

            lock (lstChildren.Items)
            {
                if (lstChildren.Items.ContainsKey(props.ObjectID.ToString()))
                {
                    Primitive prim = lstChildren.Items[props.ObjectID.ToString()].Tag as Primitive;
                    prim.Properties = props;
                    lstChildren.Items[props.ObjectID.ToString()].Text = prim.Properties.Name;
                }
            }

            if (props.ObjectID == currentPrim.ID)
            {
                UpdateCurrentObject(false);
            }
        }

        void Objects_ObjectProperties(object sender, ObjectPropertiesEventArgs e)
        {
            if (e.Simulator.Handle != client.Network.CurrentSim.Handle)
            {
                return;
            }

            if (InvokeRequired)
            {
                BeginInvoke(new MethodInvoker(delegate() { Objects_ObjectProperties(sender, e); }));
                return;
            }

            UpdateProperties(e.Properties);
        }

        void Objects_ObjectPropertiesFamily(object sender, ObjectPropertiesFamilyEventArgs e)
        {
            if (e.Simulator.Handle != client.Network.CurrentSim.Handle)
            {
                return;
            }

            if (InvokeRequired)
            {
                BeginInvoke(new MethodInvoker(delegate() { Objects_ObjectPropertiesFamily(sender, e); }));
                return;
            }

            UpdateProperties(e.Properties);
        }


        void UpdateObjectContents()
        {
            if (ContentsThread != null)
            {
                if (ContentsThread.IsAlive) ContentsThread.Abort();
                ContentsThread = null;
            }

            lstContents.Items.Clear();
            ListViewItem entry = new ListViewItem();
            entry.SubItems.Add("Loading...");
            lstContents.Items.Add(entry);

            ContentsThread = new Thread(new ThreadStart(() =>
                {
                    lstContents.Tag = currentPrim;
                    List<InventoryBase> items = client.Inventory.GetTaskInventory(currentPrim.ID, currentPrim.LocalID, 1000 * 30);
                    lstContents.Invoke(new MethodInvoker(() => UpdateContentsList(items)));
                }));

            ContentsThread.IsBackground = true;
            ContentsThread.Start();

        }

        void UpdateContentsList(List<InventoryBase> items)
        {
            //object inventory in liste reinlesen
            lstContents.Items.Clear();
            btnOpen.Enabled = false;
            Primitive prim = (Primitive)lstContents.Tag;

            //subitems = items;
            if (items == null)
            {
                ListViewItem entry = new ListViewItem();
                entry.SubItems.Add("(failied to fetch contents)");
                entry.SubItems[0].Font = new System.Drawing.Font(entry.SubItems[0].Font, System.Drawing.FontStyle.Italic);
                lstContents.Items.Add(entry);
            }
            else
            {
                if (items.Count == 0)
                {
                    ListViewItem entry = new ListViewItem();
                    entry.SubItems.Add("(empty object)");
                    entry.SubItems[0].Font = new System.Drawing.Font(entry.SubItems[0].Font, System.Drawing.FontStyle.Italic);
                    lstContents.Items.Add(entry);
                }
                else
                {
                    btnOpen.Enabled = prim.Properties != null && prim.Properties.OwnerID == client.Self.AgentID;

                    for (int i = 0; i < items.Count; i++)
                    {
                        if (items[i] is InventoryItem)
                        {
                            InventoryItem item = (InventoryItem)items[i];
                            ListViewItem entry = new ListViewItem();

                            entry.ImageIndex = InventoryConsole.GetItemImageIndex(item.AssetType.ToString().ToLower());
                            entry.Tag = item;

                            ListViewItem.ListViewSubItem sub;

                            entry.SubItems.Add(sub = new ListViewItem.ListViewSubItem()
                            {
                                Name = item.UUID.ToString(),
                                Text = item.Name
                            });

                            if ((item.Permissions.OwnerMask & PermissionMask.Modify) == 0)
                                sub.Text += " (no modify)";

                            if ((item.Permissions.OwnerMask & PermissionMask.Copy) == 0)
                                sub.Text += " (no copy)";

                            if ((item.Permissions.OwnerMask & PermissionMask.Transfer) == 0)
                                sub.Text += " (no transfer)";

                            sub.Text += " (" + item.InventoryType.ToString() + ")";
                            entry.ToolTipText = sub.Text;

                            lstContents.Items.Add(entry);
                        }
                    }
                }
            }
        }

        private void ctxContents_Opening(object sender, System.ComponentModel.CancelEventArgs e)
        {
            e.Cancel = false;

            if (!(lstContents.Tag is Primitive))
            {
                e.Cancel = true;
                return;
            }

            ctxContents.Items.Clear();
            Primitive prim = (Primitive)lstContents.Tag;
            bool canModify = (prim.Flags & PrimFlags.ObjectModify) == PrimFlags.ObjectModify;

            if (lstContents.SelectedItems.Count == 1)
            {
                ListViewItem entry = lstContents.SelectedItems[0];

                if (entry.Tag is InventoryItem)
                {
                    InventoryItem item = (InventoryItem)entry.Tag;

                    if (canModify)
                    {
                        switch (item.InventoryType)
                        {
                            case InventoryType.Notecard:
                                ctxContents.Items.Add("Edit Notecard", null, (object sd, EventArgs ev) =>
                                    {
                                        InventoryNotecard inv = (InventoryNotecard)entry.Tag;
                                        new Notecard(instance, inv, prim) { Detached = true };
                                    }
                                );
                                break;

                            case InventoryType.LSL:
                                ctxContents.Items.Add("Edit Script", null, (object sd, EventArgs ev) =>
                                    {
                                        InventoryLSL inv = (InventoryLSL)entry.Tag;
                                        new ScriptEditor(instance, inv, prim) { Detached = true };
                                    }
                                );
                                break;
                        }

                    }
                }
            }

            if (lstContents.SelectedItems.Count > 0)
            {
                ctxContents.Items.Add("Delete", null, (object sd, EventArgs ev) =>
                {
                    foreach (ListViewItem i in lstContents.SelectedItems)
                        if (i.Tag is InventoryItem)
                            client.Inventory.RemoveTaskInventory(prim.LocalID, ((InventoryItem)i.Tag).UUID, client.Network.CurrentSim);
                });
            }

            if (ctxContents.Items.Count != 0)
            {
                ctxContents.Items.Add(new ToolStripSeparator());
            }

            if (canModify && instance.InventoryClipboard != null)
            {
                if (instance.InventoryClipboard.Item is InventoryItem)
                {
                    ctxContents.Items.Add("Paste from Inventory", null, (object sd, EventArgs ev) =>
                    {
                        if (instance.InventoryClipboard.Item is InventoryLSL)
                        {
                            client.Inventory.CopyScriptToTask(prim.LocalID, (InventoryItem)instance.InventoryClipboard.Item, true);
                        }
                        else
                        {
                            client.Inventory.UpdateTaskInventory(prim.LocalID, (InventoryItem)instance.InventoryClipboard.Item);
                        }
                    });
                }
                else if (instance.InventoryClipboard.Item is InventoryFolder)
                {
                    ctxContents.Items.Add("Paste Folder Contents", null, (object sd, EventArgs ev) =>
                    {
                        foreach (InventoryBase oldItem in client.Inventory.Store.GetContents((InventoryFolder)instance.InventoryClipboard.Item))
                        {
                            if (oldItem is InventoryItem)
                            {
                                if (oldItem is InventoryLSL)
                                {
                                    client.Inventory.CopyScriptToTask(prim.LocalID, (InventoryItem)oldItem, true);
                                }
                                else
                                {
                                    client.Inventory.UpdateTaskInventory(prim.LocalID, (InventoryItem)oldItem);
                                }
                            }
                        }
                    });
                }
            }

            if (canModify)
            {
                ctxContents.Items.Add("Open (copy all to inventory)", null, OpenObject);
            }

            ctxContents.Items.Add("Close", null, btnCloseContents_Click);
        }

        void OpenObject(object sender, EventArgs e)
        {
            if (!(lstContents.Tag is Primitive)) return;

            Primitive prim = (Primitive)lstContents.Tag;
            if (prim.Properties == null) return;

            List<InventoryItem> items = new List<InventoryItem>();

            foreach (ListViewItem item in lstContents.Items)
            {
                if (item.Tag is InventoryItem)
                    items.Add(item.Tag as InventoryItem);
            }

            if (items.Count == 0) return;

            UUID folderID = client.Inventory.CreateFolder(client.Inventory.Store.RootFolder.UUID, prim.Properties.Name);

            for (int i = 0; i < items.Count; i++)
            {
                client.Inventory.MoveTaskInventory(prim.LocalID, items[i].UUID, folderID, client.Network.CurrentSim);
            }

            instance.TabConsole.DisplayNotificationInChat("Items from object contents copied to new inventory folder " + prim.Properties.Name);

        }

        void UpdateCurrentObject()
        {
            UpdateCurrentObject(true);
        }

        void UpdateCurrentObject(bool updateContents)
        {
            if (currentPrim.Properties == null) return;

            if (InvokeRequired)
            {
                BeginInvoke(new MethodInvoker(delegate() { UpdateCurrentObject(updateContents); }));
                return;
            }

            // currentItem.Text = GetObjectName(currentPrim);

            txtObjectName.Text = currentPrim.Properties.Name;
            txtDescription.Text = currentPrim.Properties.Description;
            if ((currentPrim.Flags & PrimFlags.ObjectModify) == PrimFlags.ObjectModify)
            {
                txtObjectName.ReadOnly = txtDescription.ReadOnly = false;
                gbxObjectDetails.Text = "Object details (you can modify)";
            }
            else
            {
                txtObjectName.ReadOnly = txtDescription.ReadOnly = true;
                gbxObjectDetails.Text = "Object details";
            }

            txtHover.Text = currentPrim.Text;
            txtOwner.AgentID = currentPrim.Properties.OwnerID;
            txtCreator.AgentID = currentPrim.Properties.CreatorID;

            Permissions p = currentPrim.Properties.Permissions;
            cbOwnerModify.Checked = (p.OwnerMask & PermissionMask.Modify) != 0;
            cbOwnerCopy.Checked = (p.OwnerMask & PermissionMask.Copy) != 0;
            cbOwnerTransfer.Checked = (p.OwnerMask & PermissionMask.Transfer) != 0;

            cbNextOwnModify.CheckedChanged -= cbNextOwnerUpdate_CheckedChanged;
            cbNextOwnCopy.CheckedChanged -= cbNextOwnerUpdate_CheckedChanged;
            cbNextOwnTransfer.CheckedChanged -= cbNextOwnerUpdate_CheckedChanged;

            cbNextOwnModify.Checked = (p.NextOwnerMask & PermissionMask.Modify) != 0;
            cbNextOwnCopy.Checked = (p.NextOwnerMask & PermissionMask.Copy) != 0;
            cbNextOwnTransfer.Checked = (p.NextOwnerMask & PermissionMask.Transfer) != 0;

            cbNextOwnModify.CheckedChanged += cbNextOwnerUpdate_CheckedChanged;
            cbNextOwnCopy.CheckedChanged += cbNextOwnerUpdate_CheckedChanged;
            cbNextOwnTransfer.CheckedChanged += cbNextOwnerUpdate_CheckedChanged;

            if (currentPrim.Properties.OwnerID == client.Self.AgentID)
            {
                cbNextOwnModify.Enabled = cbNextOwnCopy.Enabled = cbNextOwnTransfer.Enabled = true;
            }
            else
            {
                cbNextOwnModify.Enabled = cbNextOwnCopy.Enabled = cbNextOwnTransfer.Enabled = false;
            }

            txtPrims.Text = (client.Network.CurrentSim.ObjectsPrimitives.FindAll(
                delegate(Primitive prim)
                {
                    return prim.ParentID == currentPrim.LocalID || prim.LocalID == currentPrim.LocalID;
                })).Count.ToString();

            if ((currentPrim.Flags & PrimFlags.Money) != 0)
            {
                btnPay.Enabled = true;
            }
            else
            {
                btnPay.Enabled = false;
            }

            if (currentPrim.Properties.SaleType != SaleType.Not)
            {
                btnBuy.Text = string.Format("Buy $L{0}", currentPrim.Properties.SalePrice);
                btnBuy.Enabled = true;
            }
            else
            {
                btnBuy.Text = "Buy";
                btnBuy.Enabled = false;
            }

            if (gbxContents.Visible /*&& updateContents*/)
            {
                UpdateObjectContents();
            }

            UpdateMuteButton();
        }

        void Netcom_ClientDisconnected(object sender, DisconnectedEventArgs e)
        {
            if (InvokeRequired)
            {
                if (!instance.MonoRuntime || IsHandleCreated)
                {
                    BeginInvoke(new MethodInvoker(() => Netcom_ClientDisconnected(sender, e)));
                }
                return;
            }

            if (instance.TabConsole.TabExists("objects"))
            {
                instance.TabConsole.Tabs["objects"].Close();
            }
        }

        private string GetObjectName(Primitive prim, int distance)
        {
            string name = "Loading...";
            string ownerName = "Loading...";

            if (prim.Properties != null)
            {
                name = prim.Properties.Name;
                // prim.Properties.GroupID is the actual group when group owned, not prim.GroupID
                if (UUID.Zero == prim.Properties.OwnerID &&
                    PrimFlags.ObjectGroupOwned == (prim.Flags & PrimFlags.ObjectGroupOwned) &&
                    UUID.Zero != prim.Properties.GroupID)
                {
                    System.Threading.AutoResetEvent nameReceivedSignal = new System.Threading.AutoResetEvent(false);
                    EventHandler<GroupNamesEventArgs> cbGroupName = new EventHandler<GroupNamesEventArgs>(
                        delegate(object sender, GroupNamesEventArgs e)
                        {
                            if (e.GroupNames.ContainsKey(prim.Properties.GroupID))
                            {
                                e.GroupNames.TryGetValue(prim.Properties.GroupID, out ownerName);
                                if (string.IsNullOrEmpty(ownerName))
                                    ownerName = "Loading...";
                                if (null != nameReceivedSignal)
                                    nameReceivedSignal.Set();
                            }
                        });
                    client.Groups.GroupNamesReply += cbGroupName;
                    client.Groups.RequestGroupName(prim.Properties.GroupID);
                    nameReceivedSignal.WaitOne(5000, false);
                    nameReceivedSignal.Close();
                    client.Groups.GroupNamesReply -= cbGroupName;
                }
                else
                    ownerName = instance.Names.Get(prim.Properties.OwnerID);
            }

            if (prim.ParentID == client.Self.LocalID)
            {
                return string.Format("{0} attached to {1}", name, prim.PrimData.AttachmentPoint.ToString());
            }
            else if (ownerName != "Loading...")
            {
                return String.Format("{0} ({1}m) owned by {2}", name, distance, ownerName);
            }
            else
            {
                return String.Format("{0} ({1}m)", name, distance);
            }

        }

        private string GetObjectName(Primitive prim)
        {
            int distance = (int)Vector3.Distance(client.Self.SimPosition, prim.Position);
            if (prim.ParentID == client.Self.LocalID) distance = 0;
            return GetObjectName(prim, distance);
        }

        private void AddPrim(Primitive prim)
        {
            lock (Prims)
            {
                string name = GetObjectName(prim);
                if (!Prims.Contains(prim) && (txtSearch.Text.Length == 0 || name.ToLower().Contains(txtSearch.Text.ToLower())))
                {
                    Prims.Add(prim);
                    if (prim.Properties == null)
                    {
                        propRequester.RequestProps(prim);
                    }
                }
            }
        }

        void Objects_ObjectUpdate(object sender, PrimEventArgs e)
        {
            if (e.Simulator.Handle != client.Network.CurrentSim.Handle || e.Prim.Position == Vector3.Zero || e.Prim is Avatar) return;

            if (IncludePrim(e.Prim))
            {
                if (e.Prim.ParentID == 0)
                {
                    int distance = (int)Vector3.Distance(client.Self.SimPosition, e.Prim.Position);
                    if (distance < searchRadius)
                    {
                        AddPrim(e.Prim);
                    }
                }
                else if (e.Prim.ParentID == client.Self.LocalID)
                {
                    AddPrim(e.Prim);
                }
            }

            if (e.Prim.ID == currentPrim.ID)
            {
                if (currentPrim.Properties != null)
                {
                    UpdateCurrentObject(false);
                }
            }
        }

        void Objects_KillObjects(object sender, KillObjectsEventArgs e)
        {
            if (e.Simulator.Handle != client.Network.CurrentSim.Handle) return;

            lock (Prims)
            {
                List<Primitive> killed = Prims.FindAll((p) =>
                {
                    for (int i = 0; i < e.ObjectLocalIDs.Length; i++)
                    {
                        if (p.LocalID == e.ObjectLocalIDs[i])
                        {
                            return true;
                        }
                    }
                    return false;
                });

                foreach (Primitive prim in killed)
                {
                    Prims.Remove(prim);
                }
            }

            if (InvokeRequired)
            {
                BeginInvoke(new MethodInvoker(() =>
                {
                    lstPrims.VirtualListSize = Prims.Count;
                    lstPrims.Invalidate();
                }));
            }
            else
            {
                lstPrims.VirtualListSize = Prims.Count;
                lstPrims.Invalidate();
            }

        }

        private bool IncludePrim(Primitive prim)
        {
            if ((prim.ParentID == client.Self.LocalID) && (filter == ObjectConsoleFilter.Attached || filter == ObjectConsoleFilter.Both))
            {
                return true;
            }
            else if ((prim.ParentID == 0) && (filter == ObjectConsoleFilter.Rezzed || filter == ObjectConsoleFilter.Both))
            {
                return true;
            }
            else
            {
                return false;
            }
        }

        private void AddAllObjects()
        {
            Vector3 location = client.Self.SimPosition;

            lock (Prims)
            {
                client.Network.CurrentSim.ObjectsPrimitives.ForEach(
                    new Action<Primitive>(
                    delegate(Primitive prim)
                    {
                        int distance = (int)Vector3.Distance(prim.Position, location);
                        if (prim.ParentID == client.Self.LocalID)
                        {
                            distance = 0;
                        }
                        if (IncludePrim(prim) &&
                            (prim.Position != Vector3.Zero) &&
                            (distance < searchRadius) &&
                            (txtSearch.Text.Length == 0 || (prim.Properties != null && prim.Properties.Name.ToLower().Contains(txtSearch.Text.ToLower()))) && //root prims and attachments only
                            !Prims.Contains(prim))
                        {
                            Prims.Add(prim);
                            if (prim.Properties == null)
                            {
                                propRequester.RequestProps(prim);
                            }
                        }
                    }
                    ));
                Prims.Sort(PrimSorter);
                lstPrims.VirtualListSize = Prims.Count;
                lstPrims.Invalidate();
            }
        }

        private void btnPointAt_Click(object sender, EventArgs e)
        {
            if (btnPointAt.Text == "Point At")
            {
                instance.State.SetPointing(currentPrim, 3);
                btnPointAt.Text = "Unpoint";
            }
            else if (btnPointAt.Text == "Unpoint")
            {
                instance.State.UnSetPointing();
                btnPointAt.Text = "Point At";
            }
        }

        private void btnSitOn_Click(object sender, EventArgs e)
        {
            if (!instance.State.IsSitting)
            {
                instance.State.SetSitting(true, currentPrim.ID);
            }
            else
            {
                instance.State.SetSitting(false, currentPrim.ID);
            }
        }

        private void btnTouch_Click(object sender, EventArgs e)
        {
            client.Self.Touch(currentPrim.LocalID);
        }

        private void txtSearch_TextChanged(object sender, EventArgs e)
        {
            btnRefresh_Click(null, null);
        }

        private void btnClear_Click(object sender, EventArgs e)
        {
            txtSearch.Clear();
            txtSearch.Select();
            btnRefresh_Click(null, null);
        }

        private void btnRefresh_Click(object sender, EventArgs e)
        {
            Cursor.Current = Cursors.WaitCursor;
            Prims.Clear();
            AddAllObjects();
            Cursor.Current = Cursors.Default;
        }

        private void lstPrims_SelectedIndexChanged(object sender, EventArgs e)
        {
            if (lstPrims.SelectedIndices.Count == 1)
            {
                lock (Prims)
                {
                    try
                    {
                        currentPrim = Prims[lstPrims.SelectedIndices[0]];
                    }
                    catch
                    {
                        gbxInworld.Enabled = false;
                        return;
                    }
                }

                gbxInworld.Enabled = true;
                btnBuy.Tag = currentPrim;

                if (currentPrim.Properties == null || (currentPrim.Properties != null && currentPrim.Properties.CreatorID == UUID.Zero))
                {
                    client.Objects.SelectObject(client.Network.CurrentSim, currentPrim.LocalID);
                }

                UpdateCurrentObject();
                UpdateChildren();
            }
            else
            {
                lstChildren.Visible = false;
                gbxInworld.Enabled = false;
            }
        }

        private void lstChildren_SelectedIndexChanged(object sender, EventArgs e)
        {
            if (lstChildren.SelectedItems.Count == 1)
            {
                gbxInworld.Enabled = true;
                currentPrim = lstChildren.SelectedItems[0].Tag as Primitive;
                btnBuy.Tag = currentPrim;

                if (currentPrim.Properties == null || (currentPrim.Properties != null && currentPrim.Properties.CreatorID == UUID.Zero))
                {
                    client.Objects.SelectObject(client.Network.CurrentSim, currentPrim.LocalID);
                }

                UpdateCurrentObject();
            }
            else
            {
                gbxInworld.Enabled = false;
            }
        }

        void UpdateChildren()
        {
            if (currentPrim == null) return;
            var prims = client.Network.CurrentSim.ObjectsPrimitives.FindAll((Primitive p) => p.ParentID == currentPrim.LocalID);
            if (prims == null || prims.Count == 0) return;
            List<uint> toGetNames = new List<uint>();

            lstChildren.BeginUpdate();
            lock (lstChildren.Items)
            {
                lstChildren.Items.Clear();
                foreach (var prim in prims)
                {
                    var item = new ListViewItem();

                    if (prim.Properties != null)
                    {
                        item.Text = prim.Properties.Name;
                    }
                    else
                    {
                        item.Text = "Loading...";
                        toGetNames.Add(prim.LocalID);
                    }

                    item.Tag = prim;
                    item.Name = prim.ID.ToString();
                    lstChildren.Items.Add(item);
                }
            }
            lstChildren.EndUpdate();
            lstChildren.Visible = true;
            if (toGetNames.Count > 0)
            {
                client.Objects.SelectObjects(client.Network.CurrentSim, toGetNames.ToArray(), true);
            }
        }

        private void btnPay_Click(object sender, EventArgs e)
        {
            (new frmPay(instance, currentPrim.ID, currentPrim.Properties.Name, true)).ShowDialog();
        }

        private void btnDetach_Click(object sender, EventArgs e)
        {
            var toDetach = CurrentOutfitFolder.GetAttachmentItem(currentPrim);
            if (toDetach != UUID.Zero)
            {
                if (client.Inventory.Store.Contains(toDetach))
                {
                    instance.COF.Detach(client.Inventory.Store[toDetach] as InventoryItem);
                }
            }
        }

        private void btnView_Click(object sender, EventArgs e)
        {
            if (currentPrim.PrimData.PCode != PCode.Prim)
            {
                instance.TabConsole.DisplayNotificationInChat("Cannot display objects of that type", ChatBufferTextStyle.Error);
                return;
            }

            // Rendering.frmPrimWorkshop pw = new Rendering.frmPrimWorkshop(instance, currentPrim.LocalID);
            // pw.Show();
        }

        private void nudRadius_ValueChanged(object sender, EventArgs e)
        {
            searchRadius = (float)nudRadius.Value;
            btnRefresh_Click(null, null);
        }

        private void btnBuy_Click(object sender, EventArgs e)
        {
            if (lstPrims.SelectedIndices.Count != 1) return;
            btnBuy.Enabled = false;
            client.Objects.BuyObject(client.Network.CurrentSim, currentPrim.LocalID, currentPrim.Properties.SaleType, currentPrim.Properties.SalePrice, client.Self.ActiveGroup, client.Inventory.FindFolderForType(AssetType.Object));
        }

        private void rbDistance_CheckedChanged(object sender, EventArgs e)
        {
            if (rbDistance.Checked)
            {
                PrimSorter.SortByName = false;
                lock (Prims) Prims.Sort(PrimSorter);
                lstPrims.Invalidate();
            }
        }

        private void rbName_CheckedChanged(object sender, EventArgs e)
        {
            if (rbName.Checked)
            {
                PrimSorter.SortByName = true;
                lock (Prims) Prims.Sort(PrimSorter);
                lstPrims.Invalidate();
            }
        }

        private void btnTurnTo_Click(object sender, EventArgs e)
        {
            if (lstPrims.SelectedIndices.Count != 1) return;
            client.Self.Movement.TurnToward(currentPrim.Position);
        }

        private void btnWalkTo_Click(object sender, EventArgs e)
        {
            if (lstPrims.SelectedIndices.Count != 1) return;

            if (instance.State.IsWalking)
            {
                instance.State.EndWalking();
            }
            else
            {
                instance.State.WalkTo(currentPrim);
            }
        }

        void State_OnWalkStateCanged(bool walking)
        {
            if (InvokeRequired)
            {
                BeginInvoke(new MethodInvoker(delegate() { State_OnWalkStateCanged(walking); }));
                return;
            }

            if (walking)
            {
                btnWalkTo.Text = "Stop";
            }
            else
            {
                btnWalkTo.Text = "Walk to";
                btnRefresh_Click(null, null);
            }
        }

        private void nudRadius_KeyUp(object sender, KeyEventArgs e)
        {
            if (e.KeyCode == Keys.Enter)
            {
                e.SuppressKeyPress = true;
            }
        }

        private void nudRadius_KeyDown(object sender, KeyEventArgs e)
        {
            if (e.KeyCode == Keys.Enter)
            {
                e.SuppressKeyPress = true;
            }
        }

        private void ctxMenuObjects_Opening(object sender, System.ComponentModel.CancelEventArgs e)
        {
            e.Cancel = false;
			ctxMenuObjects.BringToFront();

            if (lstPrims.SelectedIndices.Count != 1)
            {
                e.Cancel = true;
                return;
            }

            ctxMenuObjects.Items.Clear();
            ctxMenuObjects.Items.Add("Click/Touch", null, btnTouch_Click);

            if (currentPrim.ParentID == client.Self.LocalID)
                ctxMenuObjects.Items.Add("Detach", null, btnDetach_Click);

            if ((currentPrim.Flags & PrimFlags.Money) != 0)
                ctxMenuObjects.Items.Add("Pay", null, btnPay_Click);

            if (currentPrim.Properties != null && currentPrim.Properties.SaleType != SaleType.Not)
                ctxMenuObjects.Items.Add(string.Format("Buy for ${0}", currentPrim.Properties.SalePrice), null, btnBuy_Click);

            if (gbxInworld.Visible)
                ctxMenuObjects.Items.Add("Show Contents", null, btnContents_Click);
            else
                ctxMenuObjects.Items.Add("Hide Contents", null, btnCloseContents_Click);

            ctxMenuObjects.Items.Add(this.instance.State.IsSitting ? "Stand Up" : "Sit On", null, btnSitOn_Click);
            ctxMenuObjects.Items.Add("Turn To", null, btnTurnTo_Click);
            ctxMenuObjects.Items.Add("Walk To", null, btnWalkTo_Click);
            ctxMenuObjects.Items.Add(this.instance.State.IsPointing ? "Unpoint" : "Point At", null, btnPointAt_Click);
            ctxMenuObjects.Items.Add("3D View", null, btnView_Click);
            ctxMenuObjects.Items.Add("Take", null, btnTake_Click);
            ctxMenuObjects.Items.Add("Delete", null, btnDelete_Click);
            ctxMenuObjects.Items.Add("Return", null, btnReturn_Click);

            if (currentPrim.Properties != null)
            {
                bool isMuted = null != client.Self.MuteList.Find(me => me.Type == MuteType.Object && me.ID == currentPrim.ID);

                if (isMuted)
                {
                    ctxMenuObjects.Items.Add("Unmute", null, (a, b) =>
                        {
                            client.Self.RemoveMuteListEntry(currentPrim.ID, currentPrim.Properties.Name);
                        });
                }
                else
                {
                    ctxMenuObjects.Items.Add("Mute", null, (a, b) =>
                    {
                        client.Self.UpdateMuteListEntry(MuteType.Object, currentPrim.ID, currentPrim.Properties.Name);
                    });
                }
            }

            //if (currentPrim.MediaURL != null && currentPrim.MediaURL.StartsWith("x-mv:"))
            //{
            //    ctxMenuObjects.Items.Add("Test", null, (object menuSender, EventArgs menuE) =>
            //        {
            //            client.Objects.RequestObjectMedia(currentPrim.ID, client.Network.CurrentSim, (bool success, string version, MediaEntry[] faceMedia) =>
            //                {
            //                    int foo = 1;
            //                }
            //            );
            //        }
            //    );
            //}

            instance.ContextActionManager.AddContributions(ctxMenuObjects, currentPrim);
        }

        public RadegastContextMenuStrip GetContextMenu()
        {
            return ctxMenuObjects;
        }

        private void btnTake_Click(object sender, EventArgs e)
        {
            instance.MediaManager.PlayUISound(UISounds.ObjectDelete);
            client.Inventory.RequestDeRezToInventory(currentPrim.LocalID);
        }

        private void btnDelete_Click(object sender, EventArgs e)
        {
            if (currentPrim.Properties != null && currentPrim.Properties.OwnerID != client.Self.AgentID)
                btnReturn_Click(sender, e);
            else
            {
                instance.MediaManager.PlayUISound(UISounds.ObjectDelete);
                client.Inventory.RequestDeRezToInventory(currentPrim.LocalID, DeRezDestination.AgentInventoryTake, client.Inventory.FindFolderForType(AssetType.TrashFolder), UUID.Random());
            }
        }

        private void btnReturn_Click(object sender, EventArgs e)
        {
            instance.MediaManager.PlayUISound(UISounds.ObjectDelete);
            client.Inventory.RequestDeRezToInventory(currentPrim.LocalID, DeRezDestination.ReturnToOwner, UUID.Zero, UUID.Random());
        }

        private void btnCloseContents_Click(object sender, EventArgs e)
        {
            gbxContents.Hide();
            gbxInworld.Show();
            lstPrims.Focus();
        }

        private void btnContents_Click(object sender, EventArgs e)
        {
            gbxInworld.Hide();
            gbxContents.Show();
            UpdateObjectContents();
            lstContents.Focus();
        }

        private void lstContents_MouseDoubleClick(object sender, MouseEventArgs e)
        {
            if (lstContents.SelectedItems.Count != 1) return;

            ListViewItem contentItem = lstContents.SelectedItems[0];

            if (contentItem.Tag is InventoryLSL)
            {
                InventoryLSL inv = (InventoryLSL)contentItem.Tag;
                Primitive prim = (Primitive)lstContents.Tag;
                new ScriptEditor(instance, inv, prim) { Detached = true };
            }
            else if (contentItem.Tag is InventoryNotecard)
            {
                InventoryNotecard inv = (InventoryNotecard)contentItem.Tag;
                Primitive prim = (Primitive)lstContents.Tag;
                new Notecard(instance, inv, prim) { Detached = true };
            }

        }

        private void lstContents_KeyDown(object sender, KeyEventArgs e)
        {
            if (e.KeyCode == Keys.Enter)
            {
                lstContents_MouseDoubleClick(null, null);

                e.SuppressKeyPress = e.Handled = true;
                return;
            }
            //else if (e.KeyCode == Keys.Apps)
            //{
            //    Point pos = new Point(50, 30);

            //    if (lstContents.SelectedItems.Count > 0)
            //    {
            //        pos = lstContents.SelectedItems[0].Position;
            //        pos.Y += 10;
            //        pos.X += 120;
            //    }

            //    ctxContents.Show(lstContents, pos);

            //    e.SuppressKeyPress = e.Handled = true;
            //    return;
            //}
        }

        void Self_MuteListUpdated(object sender, EventArgs e)
        {
            if (InvokeRequired)
            {
                if (!instance.MonoRuntime || IsHandleCreated)
                {
                    BeginInvoke(new MethodInvoker(() => Self_MuteListUpdated(sender, e)));
                }
                return;
            }

            if (lstPrims.SelectedIndices.Count != 1) return;

            UpdateMuteButton();
        }

        void UpdateMuteButton()
        {
            bool isMuted = null != client.Self.MuteList.Find(me => me.Type == MuteType.Object && me.ID == currentPrim.ID);

            if (isMuted)
            {
                btnMute.Text = "Unmute";
            }
            else
            {
                btnMute.Text = "Mute";
            }
        }

        private void btnMute_Click(object sender, EventArgs e)
        {
            if (lstPrims.SelectedIndices.Count != 1) return;

            if (currentPrim.Properties == null) return;

            if (btnMute.Text == "Mute")
            {
                client.Self.UpdateMuteListEntry(MuteType.Object, currentPrim.ID, currentPrim.Properties.Name);
            }
            else
            {
                client.Self.RemoveMuteListEntry(currentPrim.ID, currentPrim.Properties.Name);
            }
        }

        private void txtObjectName_Leave(object sender, EventArgs e)
        {
            if (currentPrim == null) return;
            if (currentPrim.Properties == null || (currentPrim.Properties != null && currentPrim.Properties.Name != txtObjectName.Text))
            {
                client.Objects.SetName(client.Network.CurrentSim, currentPrim.LocalID, txtObjectName.Text);
            }
        }

        private void txtDescription_Leave(object sender, EventArgs e)
        {
            if (currentPrim == null) return;
            if (currentPrim.Properties == null || (currentPrim.Properties != null && currentPrim.Properties.Description != txtDescription.Text))
            {
                client.Objects.SetDescription(client.Network.CurrentSim, currentPrim.LocalID, txtDescription.Text);
            }
        }

        private void cbNextOwnerUpdate_CheckedChanged(object sender, EventArgs e)
        {
            CheckBox cb = (CheckBox)sender;
            PermissionMask pm = PermissionMask.None;

            if (cb == cbNextOwnCopy) pm = PermissionMask.Copy;
            if (cb == cbNextOwnModify) pm = PermissionMask.Modify;
            if (cb == cbNextOwnTransfer) pm = PermissionMask.Transfer;

            if (pm == PermissionMask.None) return;

            client.Objects.SetPermissions(client.Network.CurrentSim, new List<uint>() { currentPrim.LocalID }, PermissionWho.NextOwner, pm, cb.Checked);
        }

        private void lstPrims_Enter(object sender, EventArgs e)
        {
            lstPrims_SelectedIndexChanged(sender, EventArgs.Empty);
        }

        private void lstChildren_Enter(object sender, EventArgs e)
        {
            lstChildren_SelectedIndexChanged(sender, EventArgs.Empty);
        }

        private void lstPrims_DoubleClick(object sender, EventArgs e)
        {
            btnView.PerformClick();
        }

        private void lstPrims_RetrieveVirtualItem(object sender, RetrieveVirtualItemEventArgs e)
        {
            Primitive prim = null;
            try
            {
                lock (Prims)
                {
                    prim = Prims[e.ItemIndex];
                }
            }
            catch
            {
                e.Item = new ListViewItem();
                return;
            }

            string name = GetObjectName(prim);
            var item = new ListViewItem(name);
            item.Tag = prim;
            item.Name = prim.ID.ToString();
            e.Item = item;
        }

    }

    public enum ObjectConsoleFilter : int
    {
        Rezzed = 0,
        Attached = 1,
        Both = 2
    }

    public class ObjectSorter : IComparer<Primitive>
    {
        private AgentManager me;
        private bool sortByName = false;

        public bool SortByName { get { return sortByName; } set { sortByName = value; } }

        public ObjectSorter(AgentManager me)
        {
            this.me = me;
        }

        private int NameCompare(Primitive prim1, Primitive prim2)
        {
            if (prim1.Properties == null && prim2.Properties == null)
            {
                return 0;
            }
            else if (prim1.Properties != null && prim2.Properties == null)
            {
                return -1;
            }
            else if (prim1.Properties == null && prim2.Properties != null)
            {
                return 1;
            }

            return string.Compare(prim1.Properties.Name, prim2.Properties.Name);
        }
        //this routine should return -1 if xy and 0 if x==y.
        // for our sample we'll just use string comparison
        public int Compare(Primitive prim1, Primitive prim2)
        {
            if (sortByName)
            {
                return NameCompare(prim1, prim2);
            }

            float dist1 = prim1.ParentID == me.LocalID ? 0 : Vector3.Distance(me.SimPosition, prim1.Position);
            float dist2 = prim2.ParentID == me.LocalID ? 0 : Vector3.Distance(me.SimPosition, prim2.Position);

            if (dist1 == dist2)
            {
                return NameCompare(prim1, prim2);
            }
            else
            {
                if (dist1 < dist2)
                {
                    return -1;
                }
                return 1;
            }
        }
    }

    public class PropertiesQueue : IDisposable
    {
        Object sync = new Object();
        RadegastInstance instance;
        System.Timers.Timer qTimer;
        Queue<Primitive> props = new Queue<Primitive>();

        public delegate void TickCallback(int remaining);
        public event TickCallback OnTick;

        public PropertiesQueue(RadegastInstance instance)
        {
            this.instance = instance;
            qTimer = new System.Timers.Timer(2500);
            qTimer.Enabled = true;
            qTimer.Elapsed += new ElapsedEventHandler(qTimer_Elapsed);
        }

        public void RequestProps(Primitive prim)
        {
            lock (sync)
            {
                if (!props.Contains(prim))
                {
                    props.Enqueue(prim);
                }
            }
        }

        void qTimer_Elapsed(object sender, ElapsedEventArgs e)
        {
            lock (sync)
            {
                for (int i = 0; i < 25 && props.Count > 0; i++)
                {
                    Primitive prim = props.Dequeue();
                    if (prim.ParentID == 0)
                    {
                        instance.Client.Objects.RequestObjectPropertiesFamily(
                            instance.Client.Network.CurrentSim, prim.ID, true);
                    }
                    else
                    {
                        instance.Client.Objects.SelectObject(instance.Client.Network.CurrentSim,
                            prim.LocalID, true);
                    }
                }

                if (OnTick != null)
                {
                    OnTick(props.Count);
                }
            }
        }

        public void Dispose()
        {
            if (qTimer != null)
            {
                qTimer.Elapsed -= new ElapsedEventHandler(qTimer_Elapsed);
                qTimer.Enabled = false;
                qTimer = null;
            }
            props = null;
            instance = null;
        }
    }

}<|MERGE_RESOLUTION|>--- conflicted
+++ resolved
@@ -78,18 +78,16 @@
             nudRadius.Value = (decimal)searchRadius;
             nudRadius.ValueChanged += nudRadius_ValueChanged;
 
-<<<<<<< HEAD
-            lstPrims.ListViewItemSorter = new ObjectSorter(client.Self);
-			lstPrims.MouseClick += (sender, e) => {
-				if (e.Button == MouseButtons.Right)
-				{
-					ctxMenuObjects.Show(lstPrims, e.X, e.Y);
-					ctxMenuObjects.BringToFront();
-				}
-			};
-=======
+            lstPrims.MouseClick += (sender, e) =>
+            {
+                if (e.Button == MouseButtons.Right)
+                {
+                    ctxMenuObjects.Show(lstPrims, e.X, e.Y);
+                    ctxMenuObjects.BringToFront();
+                }
+             };
+
             PrimSorter = new ObjectSorter(client.Self);
->>>>>>> 186156b7
 
             lstContents.LargeImageList = frmMain.ResourceImages;
             lstContents.SmallImageList = frmMain.ResourceImages;
