﻿<Project Sdk="Microsoft.NET.Sdk">
  <PropertyGroup>
    <OutputType>WinExe</OutputType>
    <TargetFramework>net48</TargetFramework>
	<AssemblyTitle>Radegast-ng</AssemblyTitle>
	<AllowUnsafeBlocks>true</AllowUnsafeBlocks>
	<UseWindowsForms>true</UseWindowsForms>
	<AppendTargetFrameworkToOutputPath>false</AppendTargetFrameworkToOutputPath>
    <GenerateResourceUsePreserializedResources>true</GenerateResourceUsePreserializedResources>
	<Platforms>AnyCPU;x64;x86;ARM64</Platforms>
	<OutputPath>..\bin\$(Configuration)\</OutputPath>
  </PropertyGroup>
  <PropertyGroup Condition=" '$(Configuration)|$(Platform)' == 'Debug|x86' ">
    <DebugType>full</DebugType>
    <DefineConstants>TRACE;DEBUG</DefineConstants>
  </PropertyGroup>
  <PropertyGroup Condition=" '$(Configuration)|$(Platform)' == 'Release|x86' ">
    <DebugType>portable</DebugType>
    <DefineConstants>TRACE</DefineConstants>
  </PropertyGroup>
  <PropertyGroup>
    <ApplicationIcon>radegast.ico</ApplicationIcon>
  </PropertyGroup>
  <PropertyGroup Condition="'$(Configuration)|$(Platform)' == 'ReleaseLinux|x86'">
    <DefineConstants>TRACE</DefineConstants>
    <Optimize>true</Optimize>
    <DebugType>portable</DebugType>
    <CodeAnalysisRuleSet>MinimumRecommendedRules.ruleset</CodeAnalysisRuleSet>
    <Prefer32Bit>true</Prefer32Bit>
  </PropertyGroup>
  <PropertyGroup Condition="'$(Configuration)|$(Platform)' == 'ReleaseMacOS|x86'">
    <DefineConstants>TRACE</DefineConstants>
    <Optimize>true</Optimize>
    <DebugType>portable</DebugType>
    <CodeAnalysisRuleSet>MinimumRecommendedRules.ruleset</CodeAnalysisRuleSet>
    <Prefer32Bit>true</Prefer32Bit>
  </PropertyGroup>
  <PropertyGroup Condition="'$(Configuration)|$(Platform)' == 'ReleaseWindows|x86'">
    <DefineConstants>TRACE</DefineConstants>
    <Optimize>true</Optimize>
    <DebugType>portable</DebugType>
    <CodeAnalysisRuleSet>MinimumRecommendedRules.ruleset</CodeAnalysisRuleSet>
    <Prefer32Bit>true</Prefer32Bit>
  </PropertyGroup>
  <PropertyGroup Condition="'$(Configuration)'=='Release'">
	<BugsplatDatabase Condition="'$(BugsplatDatabase)' == ''"></BugsplatDatabase>
  </PropertyGroup>
  <PropertyGroup>
    <StartupObject>Radegast.MainProgram</StartupObject>
  </PropertyGroup>
  <ItemGroup>
    <PackageReference Include="AIMLbot-Radegast" Version="2.5.1.1" />
    <PackageReference Include="BugSplatDotNetStandard" Version="4.2.2" />
    <PackageReference Include="C5" Version="3.0.0" />
    <PackageReference Include="CommandLineParser" Version="2.9.1" />
<<<<<<< HEAD
    <PackageReference Include="Microsoft.Windows.Compatibility" Version="9.0.4" />
=======
    <PackageReference Include="LibreMetaverse" Version="2.3.0.961" />
    <PackageReference Include="LibreMetaverse.LslTools" Version="2.3.0.961" />
    <PackageReference Include="LibreMetaverse.PrimMesher" Version="2.3.0.961" />
    <PackageReference Include="LibreMetaverse.Rendering.Meshmerizer" Version="2.3.0.961" />
    <PackageReference Include="LibreMetaverse.StructuredData" Version="2.3.0.961" />
    <PackageReference Include="LibreMetaverse.Types" Version="2.3.0.961" />
    <PackageReference Include="LibreMetaverse.Voice.Vivox" Version="2.3.0.961" />
    <PackageReference Include="Microsoft.Windows.Compatibility" Version="9.0.5" />
>>>>>>> 5f9d9e49
    <PackageReference Include="NetSparkleUpdater.UI.WinForms.NetFramework" Version="3.0.4" />
    <PackageReference Include="Newtonsoft.Json" Version="13.0.3" />
    <PackageReference Include="OpenTK" Version="3.3.3" />
    <PackageReference Include="OpenTK.GLControl" Version="3.3.3" />
    <PackageReference Include="RoslynCodeTaskFactory" Version="2.0.7" />
    <PackageReference Include="SkiaSharp.Views.WindowsForms" Version="3.119.0" />
    <PackageReference Include="System.Collections" Version="4.3.0" />
    <PackageReference Include="System.ComponentModel.Composition" Version="9.0.5" />
    <PackageReference Include="System.Console" Version="4.3.1" />
    <PackageReference Include="System.Diagnostics.Debug" Version="4.3.0" />
    <PackageReference Include="System.Globalization" Version="4.3.0" />
    <PackageReference Include="System.IO" Version="4.3.0" />
    <PackageReference Include="System.Linq" Version="4.3.0" />
    <PackageReference Include="System.Linq.Expressions" Version="4.3.0" />
    <PackageReference Include="System.Net.Http" Version="4.3.4" />
    <PackageReference Include="System.Net.NameResolution" Version="4.3.0" />
    <PackageReference Include="System.Reflection" Version="4.3.0" />
    <PackageReference Include="System.Reflection.Extensions" Version="4.3.0" />
    <PackageReference Include="System.Reflection.TypeExtensions" Version="4.7.0" />
    <PackageReference Include="System.Resources.Extensions" Version="9.0.5" />
    <PackageReference Include="System.Resources.ResourceManager" Version="4.3.0" />
    <PackageReference Include="System.Runtime" Version="4.3.1" />
    <PackageReference Include="System.Runtime.Extensions" Version="4.3.1" />
    <PackageReference Include="System.Security.Cryptography.Algorithms" Version="4.3.1" />
    <PackageReference Include="System.Security.Cryptography.Encoding" Version="4.3.0" />
    <PackageReference Include="System.Security.Cryptography.Primitives" Version="4.3.0" />
    <PackageReference Include="System.Security.Cryptography.X509Certificates" Version="4.3.2" />
    <PackageReference Include="System.Text.RegularExpressions" Version="4.3.1" />
  </ItemGroup>
  <ItemGroup>
    <Compile Update="GUI\Controls\AgentNameTextBox.cs" />
    <Compile Update="GUI\Controls\ChatInputBox.cs" />
    <Compile Update="GUI\Controls\DettachableControl.cs" />
    <Compile Update="GUI\Controls\ExtendedRichTextBox.cs" />
    <Compile Update="GUI\Controls\LineNumberPanel.cs" />
    <Compile Update="GUI\Controls\ListBoxCustomSort.cs" />
    <Compile Update="GUI\Controls\ListViewNoFlicker.cs" />
    <Compile Update="GUI\Controls\MapControl.Designer.cs">
      <DependentUpon>MapControl.cs</DependentUpon>
      <SubType>Dependency</SubType>
    </Compile>
    <Compile Update="GUI\Controls\MapControl.cs" />
    <EmbeddedResource Update="GUI\Controls\MapControl.resx">
      <DependentUpon>MapControl.cs</DependentUpon>
      <SubType>DesignerType</SubType>
    </EmbeddedResource>
    <Compile Update="GUI\Controls\RRichTextBox.cs" />
    <Compile Update="GUI\Controls\RadegastContextMenu.cs" />
    <Compile Update="GUI\Controls\RadegastForm.cs" />
    <Compile Update="GUI\Controls\RadegastTabControl.cs" />
    <Compile Update="GUI\Controls\ToolStripCheckBox.cs" />
    <Compile Update="GUI\Controls\TransparentButton.cs" />
    <Compile Update="GUI\Controls\TransparentLabel.cs" />
    <Compile Update="GUI\Consoles\AnimDetail.Designer.cs">
      <DependentUpon>AnimDetail.cs</DependentUpon>
      <SubType>Dependency</SubType>
    </Compile>
    <Compile Update="GUI\Consoles\AnimDetail.cs" />
    <EmbeddedResource Update="GUI\Consoles\AnimDetail.resx">
      <DependentUpon>AnimDetail.cs</DependentUpon>
      <SubType>DesignerType</SubType>
    </EmbeddedResource>
    <Compile Update="GUI\Consoles\AnimTab.Designer.cs">
      <DependentUpon>AnimTab.cs</DependentUpon>
      <SubType>Dependency</SubType>
    </Compile>
    <Compile Update="GUI\Consoles\AnimTab.cs" />
    <EmbeddedResource Update="GUI\Consoles\AnimTab.resx">
      <DependentUpon>AnimTab.cs</DependentUpon>
      <SubType>DesignerType</SubType>
    </EmbeddedResource>
    <Compile Update="GUI\Consoles\Assets\Gesture.Designer.cs">
      <DependentUpon>Gesture.cs</DependentUpon>
      <SubType>Dependency</SubType>
    </Compile>
    <Compile Update="GUI\Consoles\Assets\Gesture.cs" />
    <EmbeddedResource Update="GUI\Consoles\Assets\Gesture.resx">
      <DependentUpon>Gesture.cs</DependentUpon>
      <SubType>DesignerType</SubType>
    </EmbeddedResource>
    <Compile Update="GUI\Consoles\Assets\Landmark.Designer.cs">
      <DependentUpon>Landmark.cs</DependentUpon>
      <SubType>Dependency</SubType>
    </Compile>
    <Compile Update="GUI\Consoles\Assets\Landmark.cs" />
    <EmbeddedResource Update="GUI\Consoles\Assets\Landmark.resx">
      <DependentUpon>Landmark.cs</DependentUpon>
      <SubType>DesignerType</SubType>
    </EmbeddedResource>
    <Compile Update="GUI\Consoles\Assets\Notecard.Designer.cs">
      <DependentUpon>Notecard.cs</DependentUpon>
      <SubType>Dependency</SubType>
    </Compile>
    <Compile Update="GUI\Consoles\Assets\Notecard.cs" />
    <EmbeddedResource Update="GUI\Consoles\Assets\Notecard.resx">
      <DependentUpon>Notecard.cs</DependentUpon>
      <SubType>DesignerType</SubType>
    </EmbeddedResource>
    <Compile Update="GUI\Consoles\Assets\SLImageHandler.Designer.cs">
      <DependentUpon>SLImageHandler.cs</DependentUpon>
      <SubType>Dependency</SubType>
    </Compile>
    <Compile Update="GUI\Consoles\Assets\SLImageHandler.cs" />
    <EmbeddedResource Update="GUI\Consoles\Assets\SLImageHandler.resx">
      <DependentUpon>SLImageHandler.cs</DependentUpon>
      <SubType>DesignerType</SubType>
    </EmbeddedResource>
    <Compile Update="GUI\Consoles\Assets\ScriptEditor.Designer.cs">
      <DependentUpon>ScriptEditor.cs</DependentUpon>
      <SubType>Dependency</SubType>
    </Compile>
    <Compile Update="GUI\Consoles\Assets\ScriptEditor.cs" />
    <EmbeddedResource Update="GUI\Consoles\Assets\ScriptEditor.resx">
      <DependentUpon>ScriptEditor.cs</DependentUpon>
      <SubType>DesignerType</SubType>
    </EmbeddedResource>
    <Compile Update="GUI\Consoles\AttachmentDetail.Designer.cs">
      <DependentUpon>AttachmentDetail.cs</DependentUpon>
      <SubType>Dependency</SubType>
    </Compile>
    <Compile Update="GUI\Consoles\AttachmentDetail.cs" />
    <EmbeddedResource Update="GUI\Consoles\AttachmentDetail.resx">
      <DependentUpon>AttachmentDetail.cs</DependentUpon>
      <SubType>DesignerType</SubType>
    </EmbeddedResource>
    <Compile Update="GUI\Consoles\AttachmentTab.Designer.cs">
      <DependentUpon>AttachmentTab.cs</DependentUpon>
      <SubType>Dependency</SubType>
    </Compile>
    <Compile Update="GUI\Consoles\AttachmentTab.cs" />
    <EmbeddedResource Update="GUI\Consoles\AttachmentTab.resx">
      <DependentUpon>AttachmentTab.cs</DependentUpon>
      <SubType>DesignerType</SubType>
    </EmbeddedResource>
    <Compile Update="GUI\Consoles\AvatarPicker.Designer.cs">
      <DependentUpon>AvatarPicker.cs</DependentUpon>
      <SubType>Dependency</SubType>
    </Compile>
    <Compile Update="GUI\Consoles\AvatarPicker.cs" />
    <EmbeddedResource Update="GUI\Consoles\AvatarPicker.resx">
      <DependentUpon>AvatarPicker.cs</DependentUpon>
      <SubType>DesignerType</SubType>
    </EmbeddedResource>
    <Compile Update="GUI\Consoles\ChatConsole.Designer.cs">
      <DependentUpon>ChatConsole.cs</DependentUpon>
      <SubType>Dependency</SubType>
    </Compile>
    <Compile Update="GUI\Consoles\ChatConsole.cs" />
    <EmbeddedResource Update="GUI\Consoles\ChatConsole.resx">
      <DependentUpon>ChatConsole.cs</DependentUpon>
      <SubType>DesignerType</SubType>
    </EmbeddedResource>
    <Compile Update="GUI\Consoles\ConferenceIMTabWindow.Designer.cs">
      <DependentUpon>ConferenceIMTabWindow.cs</DependentUpon>
      <SubType>Dependency</SubType>
    </Compile>
    <Compile Update="GUI\Consoles\ConferenceIMTabWindow.cs" />
    <EmbeddedResource Update="GUI\Consoles\ConferenceIMTabWindow.resx">
      <DependentUpon>ConferenceIMTabWindow.cs</DependentUpon>
      <SubType>DesignerType</SubType>
    </EmbeddedResource>
    <Compile Update="GUI\Consoles\DebugConsole.Designer.cs">
      <DependentUpon>DebugConsole.cs</DependentUpon>
      <SubType>Dependency</SubType>
    </Compile>
    <Compile Update="GUI\Consoles\DebugConsole.cs" />
    <EmbeddedResource Update="GUI\Consoles\DebugConsole.resx">
      <DependentUpon>DebugConsole.cs</DependentUpon>
      <SubType>DesignerType</SubType>
    </EmbeddedResource>
    <Compile Update="GUI\Consoles\ExportCollada.Designer.cs">
      <DependentUpon>ExportCollada.cs</DependentUpon>
      <SubType>Dependency</SubType>
    </Compile>
    <Compile Update="GUI\Consoles\ExportCollada.cs" />
    <EmbeddedResource Update="GUI\Consoles\ExportCollada.resx">
      <DependentUpon>ExportCollada.cs</DependentUpon>
      <SubType>DesignerType</SubType>
    </EmbeddedResource>
    <Compile Update="GUI\Consoles\ExportConsole.Designer.cs">
      <DependentUpon>ExportConsole.cs</DependentUpon>
      <SubType>Dependency</SubType>
    </Compile>
    <Compile Update="GUI\Consoles\ExportConsole.cs" />
    <EmbeddedResource Update="GUI\Consoles\ExportConsole.resx">
      <DependentUpon>ExportConsole.cs</DependentUpon>
      <SubType>DesignerType</SubType>
    </EmbeddedResource>
    <Compile Update="GUI\Consoles\FindPeopleConsole.Designer.cs">
      <DependentUpon>FindPeopleConsole.cs</DependentUpon>
      <SubType>Dependency</SubType>
    </Compile>
    <Compile Update="GUI\Consoles\FindPeopleConsole.cs" />
    <EmbeddedResource Update="GUI\Consoles\FindPeopleConsole.resx">
      <DependentUpon>FindPeopleConsole.cs</DependentUpon>
      <SubType>DesignerType</SubType>
    </EmbeddedResource>
    <Compile Update="GUI\Consoles\FriendsConsole.Designer.cs">
      <DependentUpon>FriendsConsole.cs</DependentUpon>
      <SubType>Dependency</SubType>
    </Compile>
    <Compile Update="GUI\Consoles\FriendsConsole.cs" />
    <EmbeddedResource Update="GUI\Consoles\FriendsConsole.resx">
      <DependentUpon>FriendsConsole.cs</DependentUpon>
      <SubType>DesignerType</SubType>
    </EmbeddedResource>
    <Compile Update="GUI\Consoles\GroupDetails.Designer.cs">
      <DependentUpon>GroupDetails.cs</DependentUpon>
      <SubType>Dependency</SubType>
    </Compile>
    <Compile Update="GUI\Consoles\GroupDetails.cs" />
    <EmbeddedResource Update="GUI\Consoles\GroupDetails.resx">
      <DependentUpon>GroupDetails.cs</DependentUpon>
      <SubType>DesignerType</SubType>
    </EmbeddedResource>
    <Compile Update="GUI\Consoles\GroupIMTabWindow.Designer.cs">
      <DependentUpon>GroupIMTabWindow.cs</DependentUpon>
      <SubType>Dependency</SubType>
    </Compile>
    <Compile Update="GUI\Consoles\GroupIMTabWindow.cs" />
    <EmbeddedResource Update="GUI\Consoles\GroupIMTabWindow.resx">
      <DependentUpon>GroupIMTabWindow.cs</DependentUpon>
      <SubType>DesignerType</SubType>
    </EmbeddedResource>
    <Compile Update="GUI\Consoles\GroupsConsole.Designer.cs">
      <DependentUpon>GroupsConsole.cs</DependentUpon>
      <SubType>Dependency</SubType>
    </Compile>
    <Compile Update="GUI\Consoles\GroupsConsole.cs" />
    <EmbeddedResource Update="GUI\Consoles\GroupsConsole.resx">
      <DependentUpon>GroupsConsole.cs</DependentUpon>
      <SubType>DesignerType</SubType>
    </EmbeddedResource>
    <Compile Update="GUI\Consoles\IMTabWindow.Designer.cs">
      <DependentUpon>IMTabWindow.cs</DependentUpon>
      <SubType>Dependency</SubType>
    </Compile>
    <Compile Update="GUI\Consoles\IMTabWindow.cs" />
    <EmbeddedResource Update="GUI\Consoles\IMTabWindow.resx">
      <DependentUpon>IMTabWindow.cs</DependentUpon>
      <SubType>DesignerType</SubType>
    </EmbeddedResource>
    <Compile Update="GUI\Consoles\ImageUploadConsole.Designer.cs">
      <DependentUpon>ImageUploadConsole.cs</DependentUpon>
      <SubType>Dependency</SubType>
    </Compile>
    <Compile Update="GUI\Consoles\ImageUploadConsole.cs" />
    <EmbeddedResource Update="GUI\Consoles\ImageUploadConsole.resx">
      <DependentUpon>ImageUploadConsole.cs</DependentUpon>
      <SubType>DesignerType</SubType>
    </EmbeddedResource>
    <Compile Update="GUI\Consoles\ImportConsole.Designer.cs">
      <DependentUpon>ImportConsole.cs</DependentUpon>
      <SubType>Dependency</SubType>
    </Compile>
    <Compile Update="GUI\Consoles\ImportConsole.cs" />
    <EmbeddedResource Update="GUI\Consoles\ImportConsole.resx">
      <DependentUpon>ImportConsole.cs</DependentUpon>
      <SubType>DesignerType</SubType>
    </EmbeddedResource>
    <Compile Update="GUI\Consoles\Inventory\InventoryBackup.Designer.cs">
      <DependentUpon>InventoryBackup.cs</DependentUpon>
      <SubType>Dependency</SubType>
    </Compile>
    <Compile Update="GUI\Consoles\Inventory\InventoryBackup.cs" />
    <EmbeddedResource Update="GUI\Consoles\Inventory\InventoryBackup.resx">
      <DependentUpon>InventoryBackup.cs</DependentUpon>
      <SubType>DesignerType</SubType>
    </EmbeddedResource>
    <Compile Update="GUI\Consoles\Inventory\InventoryConsole.Designer.cs">
      <DependentUpon>InventoryConsole.cs</DependentUpon>
      <SubType>Dependency</SubType>
    </Compile>
    <Compile Update="GUI\Consoles\Inventory\InventoryConsole.cs" />
    <EmbeddedResource Update="GUI\Consoles\Inventory\InventoryConsole.resx">
      <DependentUpon>InventoryConsole.cs</DependentUpon>
      <SubType>DesignerType</SubType>
    </EmbeddedResource>
    <Compile Update="GUI\Consoles\LoginConsole.Designer.cs">
      <DependentUpon>LoginConsole.cs</DependentUpon>
      <SubType>Dependency</SubType>
    </Compile>
    <Compile Update="GUI\Consoles\LoginConsole.cs" />
    <EmbeddedResource Update="GUI\Consoles\LoginConsole.resx">
      <DependentUpon>LoginConsole.cs</DependentUpon>
      <SubType>DesignerType</SubType>
    </EmbeddedResource>
    <Compile Update="GUI\Consoles\MapConsole.Designer.cs">
      <DependentUpon>MapConsole.cs</DependentUpon>
      <SubType>Dependency</SubType>
    </Compile>
    <Compile Update="GUI\Consoles\MapConsole.cs" />
    <EmbeddedResource Update="GUI\Consoles\MapConsole.resx">
      <DependentUpon>MapConsole.cs</DependentUpon>
      <SubType>DesignerType</SubType>
    </EmbeddedResource>
    <Compile Update="GUI\Consoles\MasterTab.Designer.cs">
      <DependentUpon>MasterTab.cs</DependentUpon>
      <SubType>Dependency</SubType>
    </Compile>
    <Compile Update="GUI\Consoles\MasterTab.cs" />
    <EmbeddedResource Update="GUI\Consoles\MasterTab.resx">
      <DependentUpon>MasterTab.cs</DependentUpon>
      <SubType>DesignerType</SubType>
    </EmbeddedResource>
    <Compile Update="GUI\Consoles\MediaConsole.Designer.cs">
      <DependentUpon>MediaConsole.cs</DependentUpon>
      <SubType>Dependency</SubType>
    </Compile>
    <Compile Update="GUI\Consoles\MediaConsole.cs" />
    <EmbeddedResource Update="GUI\Consoles\MediaConsole.resx">
      <DependentUpon>MediaConsole.cs</DependentUpon>
      <SubType>DesignerType</SubType>
    </EmbeddedResource>
    <Compile Update="GUI\Consoles\MeshUploadConsole.Designer.cs">
      <DependentUpon>MeshUploadConsole.cs</DependentUpon>
      <SubType>Dependency</SubType>
    </Compile>
    <Compile Update="GUI\Consoles\MeshUploadConsole.cs" />
    <EmbeddedResource Update="GUI\Consoles\MeshUploadConsole.resx">
      <DependentUpon>MeshUploadConsole.cs</DependentUpon>
      <SubType>DesignerType</SubType>
    </EmbeddedResource>
    <Compile Update="GUI\Consoles\MuteList.Designer.cs">
      <DependentUpon>MuteList.cs</DependentUpon>
      <SubType>Dependency</SubType>
    </Compile>
    <Compile Update="GUI\Consoles\MuteList.cs" />
    <EmbeddedResource Update="GUI\Consoles\MuteList.resx">
      <DependentUpon>MuteList.cs</DependentUpon>
      <SubType>DesignerType</SubType>
    </EmbeddedResource>
    <Compile Update="GUI\Consoles\ObjectsConsole.Designer.cs">
      <DependentUpon>ObjectsConsole.cs</DependentUpon>
      <SubType>Dependency</SubType>
    </Compile>
    <Compile Update="GUI\Consoles\ObjectsConsole.cs" />
    <EmbeddedResource Update="GUI\Consoles\ObjectsConsole.resx">
      <DependentUpon>ObjectsConsole.cs</DependentUpon>
      <SubType>DesignerType</SubType>
    </EmbeddedResource>
    <Compile Update="GUI\Consoles\OutfitTextures.Designer.cs">
      <DependentUpon>OutfitTextures.cs</DependentUpon>
      <SubType>Dependency</SubType>
    </Compile>
    <Compile Update="GUI\Consoles\OutfitTextures.cs" />
    <EmbeddedResource Update="GUI\Consoles\OutfitTextures.resx">
      <DependentUpon>OutfitTextures.cs</DependentUpon>
      <SubType>DesignerType</SubType>
    </EmbeddedResource>
    <Compile Update="GUI\Consoles\PluginsTab.Designer.cs">
      <DependentUpon>PluginsTab.cs</DependentUpon>
      <SubType>Dependency</SubType>
    </Compile>
    <Compile Update="GUI\Consoles\PluginsTab.cs" />
    <EmbeddedResource Update="GUI\Consoles\PluginsTab.resx">
      <DependentUpon>PluginsTab.cs</DependentUpon>
      <SubType>DesignerType</SubType>
    </EmbeddedResource>
    <Compile Update="GUI\Consoles\RegionInfo.Designer.cs">
      <DependentUpon>RegionInfo.cs</DependentUpon>
      <SubType>Dependency</SubType>
    </Compile>
    <Compile Update="GUI\Consoles\RegionInfo.cs" />
    <EmbeddedResource Update="GUI\Consoles\RegionInfo.resx">
      <DependentUpon>RegionInfo.cs</DependentUpon>
      <SubType>DesignerType</SubType>
    </EmbeddedResource>
    <Compile Update="GUI\Consoles\SearchConsole.Designer.cs">
      <DependentUpon>SearchConsole.cs</DependentUpon>
      <SubType>Dependency</SubType>
    </Compile>
    <Compile Update="GUI\Consoles\SearchConsole.cs" />
    <EmbeddedResource Update="GUI\Consoles\SearchConsole.resx">
      <DependentUpon>SearchConsole.cs</DependentUpon>
      <SubType>DesignerType</SubType>
    </EmbeddedResource>
    <Compile Update="GUI\Consoles\TabsConsole.Designer.cs">
      <DependentUpon>TabsConsole.cs</DependentUpon>
      <SubType>Dependency</SubType>
    </Compile>
    <Compile Update="GUI\Consoles\TabsConsole.cs" />
    <EmbeddedResource Update="GUI\Consoles\TabsConsole.resx">
      <DependentUpon>TabsConsole.cs</DependentUpon>
      <SubType>DesignerType</SubType>
    </EmbeddedResource>
    <Compile Update="GUI\Consoles\VoiceConsole.Designer.cs">
      <DependentUpon>VoiceConsole.cs</DependentUpon>
      <SubType>Dependency</SubType>
    </Compile>
    <Compile Update="GUI\Consoles\VoiceConsole.cs" />
    <EmbeddedResource Update="GUI\Consoles\VoiceConsole.resx">
      <DependentUpon>VoiceConsole.cs</DependentUpon>
      <SubType>DesignerType</SubType>
    </EmbeddedResource>
    <Compile Update="GUI\Dialogs\About.Designer.cs">
      <DependentUpon>About.cs</DependentUpon>
      <SubType>Dependency</SubType>
    </Compile>
    <Compile Update="GUI\Dialogs\About.cs" />
    <EmbeddedResource Update="GUI\Dialogs\About.resx">
      <DependentUpon>About.cs</DependentUpon>
      <SubType>DesignerType</SubType>
    </EmbeddedResource>
    <Compile Update="GUI\Dialogs\BanGroupMember.Designer.cs">
      <DependentUpon>BanGroupMember.cs</DependentUpon>
      <SubType>Dependency</SubType>
    </Compile>
    <Compile Update="GUI\Dialogs\BanGroupMember.cs" />
    <EmbeddedResource Update="GUI\Dialogs\BanGroupMember.resx">
      <DependentUpon>BanGroupMember.cs</DependentUpon>
      <SubType>DesignerType</SubType>
    </EmbeddedResource>
    <Compile Update="GUI\Dialogs\DetachedTab.Designer.cs">
      <DependentUpon>DetachedTab.cs</DependentUpon>
      <SubType>Dependency</SubType>
    </Compile>
    <Compile Update="GUI\Dialogs\DetachedTab.cs" />
    <EmbeddedResource Update="GUI\Dialogs\DetachedTab.resx">
      <DependentUpon>DetachedTab.cs</DependentUpon>
      <SubType>DesignerType</SubType>
    </EmbeddedResource>
    <Compile Update="GUI\Dialogs\DisplayNameChange.Designer.cs">
      <DependentUpon>DisplayNameChange.cs</DependentUpon>
      <SubType>Dependency</SubType>
    </Compile>
    <Compile Update="GUI\Dialogs\DisplayNameChange.cs" />
    <EmbeddedResource Update="GUI\Dialogs\DisplayNameChange.resx">
      <DependentUpon>DisplayNameChange.cs</DependentUpon>
      <SubType>DesignerType</SubType>
    </EmbeddedResource>
    <Compile Update="GUI\Dialogs\GroupInfo.Designer.cs">
      <DependentUpon>GroupInfo.cs</DependentUpon>
      <SubType>Dependency</SubType>
    </Compile>
    <Compile Update="GUI\Dialogs\GroupInfo.cs" />
    <EmbeddedResource Update="GUI\Dialogs\GroupInfo.resx">
      <DependentUpon>GroupInfo.cs</DependentUpon>
      <SubType>DesignerType</SubType>
    </EmbeddedResource>
    <Compile Update="GUI\Dialogs\GroupInvite.Designer.cs">
      <DependentUpon>GroupInvite.cs</DependentUpon>
      <SubType>Dependency</SubType>
    </Compile>
    <Compile Update="GUI\Dialogs\GroupInvite.cs" />
    <EmbeddedResource Update="GUI\Dialogs\GroupInvite.resx">
      <DependentUpon>GroupInvite.cs</DependentUpon>
      <SubType>DesignerType</SubType>
    </EmbeddedResource>
    <Compile Update="GUI\Dialogs\HoverHeight.cs" />
    <Compile Update="GUI\Dialogs\HoverHeight.Designer.cs">
      <DependentUpon>HoverHeight.cs</DependentUpon>
    </Compile>
    <Compile Update="GUI\Dialogs\KeyboardShortcuts.Designer.cs">
      <DependentUpon>KeyboardShortcuts.cs</DependentUpon>
      <SubType>Dependency</SubType>
    </Compile>
    <Compile Update="GUI\Dialogs\KeyboardShortcuts.cs" />
    <EmbeddedResource Update="GUI\Dialogs\HoverHeight.resx">
      <DependentUpon>HoverHeight.cs</DependentUpon>
    </EmbeddedResource>
    <EmbeddedResource Update="GUI\Dialogs\KeyboardShortcuts.resx">
      <DependentUpon>KeyboardShortcuts.cs</DependentUpon>
      <SubType>DesignerType</SubType>
    </EmbeddedResource>
    <Compile Update="GUI\Dialogs\MainForm.Designer.cs">
      <DependentUpon>MainForm.cs</DependentUpon>
      <SubType>Dependency</SubType>
    </Compile>
    <Compile Update="GUI\Dialogs\MainForm.cs" />
    <EmbeddedResource Update="GUI\Dialogs\MainForm.resx">
      <DependentUpon>MainForm.cs</DependentUpon>
      <SubType>DesignerType</SubType>
    </EmbeddedResource>
    <Compile Update="GUI\Dialogs\MuteResident.Designer.cs">
      <DependentUpon>MuteResident.cs</DependentUpon>
      <SubType>Dependency</SubType>
    </Compile>
    <Compile Update="GUI\Dialogs\MuteResident.cs" />
    <EmbeddedResource Update="GUI\Dialogs\MuteResident.resx">
      <DependentUpon>MuteResident.cs</DependentUpon>
      <SubType>DesignerType</SubType>
    </EmbeddedResource>
    <Compile Update="GUI\Dialogs\Pay.Designer.cs">
      <DependentUpon>Pay.cs</DependentUpon>
      <SubType>Dependency</SubType>
    </Compile>
    <Compile Update="GUI\Dialogs\Pay.cs" />
    <EmbeddedResource Update="GUI\Dialogs\Pay.resx">
      <DependentUpon>Pay.cs</DependentUpon>
      <SubType>DesignerType</SubType>
    </EmbeddedResource>
    <Compile Update="GUI\Dialogs\Profile.Designer.cs">
      <DependentUpon>Profile.cs</DependentUpon>
      <SubType>Dependency</SubType>
    </Compile>
    <Compile Update="GUI\Dialogs\Profile.cs" />
    <EmbeddedResource Update="GUI\Dialogs\Profile.resx">
      <DependentUpon>Profile.cs</DependentUpon>
      <SubType>DesignerType</SubType>
    </EmbeddedResource>
    <Compile Update="GUI\Dialogs\Reconnect.Designer.cs">
      <DependentUpon>Reconnect.cs</DependentUpon>
      <SubType>Dependency</SubType>
    </Compile>
    <Compile Update="GUI\Dialogs\Reconnect.cs" />
    <EmbeddedResource Update="GUI\Dialogs\Reconnect.resx">
      <DependentUpon>Reconnect.cs</DependentUpon>
      <SubType>DesignerType</SubType>
    </EmbeddedResource>
    <Compile Update="GUI\Dialogs\Settings.Designer.cs">
      <DependentUpon>Settings.cs</DependentUpon>
      <SubType>Dependency</SubType>
    </Compile>
    <Compile Update="GUI\Dialogs\Settings.cs" />
    <EmbeddedResource Update="GUI\Dialogs\Settings.resx">
      <DependentUpon>Settings.cs</DependentUpon>
      <SubType>DesignerType</SubType>
    </EmbeddedResource>
    <Compile Update="GUI\Floater.cs" />
    <Compile Update="GUI\Notifications\FriendshipOfferNotification.Designer.cs">
      <DependentUpon>FriendshipOfferNotification.cs</DependentUpon>
      <SubType>Dependency</SubType>
    </Compile>
    <Compile Update="GUI\Notifications\FriendshipOfferNotification.cs" />
    <EmbeddedResource Update="GUI\Notifications\FriendshipOfferNotification.resx">
      <DependentUpon>FriendshipOfferNotification.cs</DependentUpon>
      <SubType>DesignerType</SubType>
    </EmbeddedResource>
    <Compile Update="GUI\Notifications\GenericNotification.Designer.cs">
      <DependentUpon>GenericNotification.cs</DependentUpon>
      <SubType>Dependency</SubType>
    </Compile>
    <Compile Update="GUI\Notifications\GenericNotification.cs" />
    <EmbeddedResource Update="GUI\Notifications\GenericNotification.resx">
      <DependentUpon>GenericNotification.cs</DependentUpon>
      <SubType>DesignerType</SubType>
    </EmbeddedResource>
    <Compile Update="GUI\Notifications\GroupInvitationNotification.Designer.cs">
      <DependentUpon>GroupInvitationNotification.cs</DependentUpon>
      <SubType>Dependency</SubType>
    </Compile>
    <Compile Update="GUI\Notifications\GroupInvitationNotification.cs" />
    <EmbeddedResource Update="GUI\Notifications\GroupInvitationNotification.resx">
      <DependentUpon>GroupInvitationNotification.cs</DependentUpon>
      <SubType>DesignerType</SubType>
    </EmbeddedResource>
    <Compile Update="GUI\Notifications\GroupNoticeNotification.Designer.cs">
      <DependentUpon>GroupNoticeNotification.cs</DependentUpon>
      <SubType>Dependency</SubType>
    </Compile>
    <Compile Update="GUI\Notifications\GroupNoticeNotification.cs" />
    <EmbeddedResource Update="GUI\Notifications\GroupNoticeNotification.resx">
      <DependentUpon>GroupNoticeNotification.cs</DependentUpon>
      <SubType>DesignerType</SubType>
    </EmbeddedResource>
    <Compile Update="GUI\Notifications\InventoryOfferNotification.Designer.cs">
      <DependentUpon>InventoryOfferNotification.cs</DependentUpon>
      <SubType>Dependency</SubType>
    </Compile>
    <Compile Update="GUI\Notifications\InventoryOfferNotification.cs" />
    <EmbeddedResource Update="GUI\Notifications\InventoryOfferNotification.resx">
      <DependentUpon>InventoryOfferNotification.cs</DependentUpon>
      <SubType>DesignerType</SubType>
    </EmbeddedResource>
    <Compile Update="GUI\Notifications\LoadURLNotification.Designer.cs">
      <DependentUpon>LoadURLNotification.cs</DependentUpon>
      <SubType>Dependency</SubType>
    </Compile>
    <Compile Update="GUI\Notifications\LoadURLNotification.cs" />
    <EmbeddedResource Update="GUI\Notifications\LoadURLNotification.resx">
      <DependentUpon>LoadURLNotification.cs</DependentUpon>
      <SubType>DesignerType</SubType>
    </EmbeddedResource>
    <Compile Update="GUI\Notifications\Notification.cs" />
    <Compile Update="GUI\Notifications\PermissionsNotification.Designer.cs">
      <DependentUpon>PermissionsNotification.cs</DependentUpon>
      <SubType>Dependency</SubType>
    </Compile>
    <Compile Update="GUI\Notifications\PermissionsNotification.cs" />
    <EmbeddedResource Update="GUI\Notifications\PermissionsNotification.resx">
      <DependentUpon>PermissionsNotification.cs</DependentUpon>
      <SubType>DesignerType</SubType>
    </EmbeddedResource>
    <Compile Update="GUI\Notifications\RequestLureNotification.Designer.cs">
      <DependentUpon>RequestLureNotification.cs</DependentUpon>
      <SubType>Dependency</SubType>
    </Compile>
    <Compile Update="GUI\Notifications\RequestLureNotification.cs" />
    <EmbeddedResource Update="GUI\Notifications\RequestLureNotification.resx">
      <DependentUpon>RequestLureNotification.cs</DependentUpon>
      <SubType>DesignerType</SubType>
    </EmbeddedResource>
    <Compile Update="GUI\Notifications\ScriptDialog.Designer.cs">
      <DependentUpon>ScriptDialog.cs</DependentUpon>
      <SubType>Dependency</SubType>
    </Compile>
    <Compile Update="GUI\Notifications\ScriptDialog.cs" />
    <EmbeddedResource Update="GUI\Notifications\ScriptDialog.resx">
      <DependentUpon>ScriptDialog.cs</DependentUpon>
      <SubType>DesignerType</SubType>
    </EmbeddedResource>
    <Compile Update="GUI\Notifications\SendLureOffer.Designer.cs">
      <DependentUpon>SendLureOffer.cs</DependentUpon>
      <SubType>Dependency</SubType>
    </Compile>
    <Compile Update="GUI\Notifications\SendLureOffer.cs" />
    <EmbeddedResource Update="GUI\Notifications\SendLureOffer.resx">
      <DependentUpon>SendLureOffer.cs</DependentUpon>
      <SubType>DesignerType</SubType>
    </EmbeddedResource>
    <Compile Update="GUI\Notifications\SendLureRequest.Designer.cs">
      <DependentUpon>SendLureRequest.cs</DependentUpon>
      <SubType>Dependency</SubType>
    </Compile>
    <Compile Update="GUI\Notifications\SendLureRequest.cs" />
    <EmbeddedResource Update="GUI\Notifications\SendLureRequest.resx">
      <DependentUpon>SendLureRequest.cs</DependentUpon>
      <SubType>DesignerType</SubType>
    </EmbeddedResource>
    <Compile Update="GUI\Notifications\TeleportNotification.Designer.cs">
      <DependentUpon>TeleportNotification.cs</DependentUpon>
      <SubType>Dependency</SubType>
    </Compile>
    <Compile Update="GUI\Notifications\TeleportNotification.cs" />
    <EmbeddedResource Update="GUI\Notifications\TeleportNotification.resx">
      <DependentUpon>TeleportNotification.cs</DependentUpon>
      <SubType>DesignerType</SubType>
    </EmbeddedResource>
    <Compile Update="GUI\Rendering\ChatBox.cs" />
    <Compile Update="GUI\Rendering\GraphicsPreferences.Designer.cs">
      <DependentUpon>GraphicsPreferences.cs</DependentUpon>
      <SubType>Dependency</SubType>
    </Compile>
    <Compile Update="GUI\Rendering\GraphicsPreferences.cs" />
    <EmbeddedResource Update="GUI\Rendering\GraphicsPreferences.resx">
      <DependentUpon>GraphicsPreferences.cs</DependentUpon>
      <SubType>DesignerType</SubType>
    </EmbeddedResource>
    <Compile Update="GUI\Rendering\PrimWorkshop.Designer.cs">
      <DependentUpon>PrimWorkshop.cs</DependentUpon>
      <SubType>Dependency</SubType>
    </Compile>
    <Compile Update="GUI\Rendering\PrimWorkshop.cs" />
    <EmbeddedResource Update="GUI\Rendering\PrimWorkshop.resx">
      <DependentUpon>PrimWorkshop.cs</DependentUpon>
      <SubType>DesignerType</SubType>
    </EmbeddedResource>
    <Compile Update="GUI\Rendering\Rendering.Designer.cs">
      <DependentUpon>Rendering.cs</DependentUpon>
      <SubType>Dependency</SubType>
    </Compile>
    <Compile Update="GUI\Rendering\Rendering.cs" />
    <EmbeddedResource Update="GUI\Rendering\Rendering.resx">
      <DependentUpon>Rendering.cs</DependentUpon>
      <SubType>DesignerType</SubType>
    </EmbeddedResource>
    <Compile Update="GUI\Rendering\Water.cs" />
      <Compile Update="Properties\Resources.Designer.cs">
      <AutoGen>True</AutoGen>
      <DependentUpon>Resources.resx</DependentUpon>
      <DesignTime>True</DesignTime>
    </Compile>
    <EmbeddedResource Update="Properties\Resources.resx">
      <Generator>ResXFileCodeGenerator</Generator>
      <LastGenOutput>Resources.Designer.cs</LastGenOutput>
      <SubType>Designer</SubType>
    </EmbeddedResource>
    <Content Include="character\attentions.xml">
      <CopyToOutputDirectory>PreserveNewest</CopyToOutputDirectory>
    </Content>
    <Content Include="character\attentionsN.xml">
      <CopyToOutputDirectory>PreserveNewest</CopyToOutputDirectory>
    </Content>
    <Content Include="character\avatar_eye.llm">
      <CopyToOutputDirectory>PreserveNewest</CopyToOutputDirectory>
    </Content>
    <Content Include="character\avatar_eye_1.llm">
      <CopyToOutputDirectory>PreserveNewest</CopyToOutputDirectory>
    </Content>
    <Content Include="character\avatar_eyelashes.llm">
      <CopyToOutputDirectory>PreserveNewest</CopyToOutputDirectory>
    </Content>
    <Content Include="character\avatar_hair.llm">
      <CopyToOutputDirectory>PreserveNewest</CopyToOutputDirectory>
    </Content>
    <Content Include="character\avatar_hair_1.llm">
      <CopyToOutputDirectory>PreserveNewest</CopyToOutputDirectory>
    </Content>
    <Content Include="character\avatar_hair_2.llm">
      <CopyToOutputDirectory>PreserveNewest</CopyToOutputDirectory>
    </Content>
    <Content Include="character\avatar_hair_3.llm">
      <CopyToOutputDirectory>PreserveNewest</CopyToOutputDirectory>
    </Content>
    <Content Include="character\avatar_hair_4.llm">
      <CopyToOutputDirectory>PreserveNewest</CopyToOutputDirectory>
    </Content>
    <Content Include="character\avatar_hair_5.llm">
      <CopyToOutputDirectory>PreserveNewest</CopyToOutputDirectory>
    </Content>
    <Content Include="character\avatar_head.llm">
      <CopyToOutputDirectory>PreserveNewest</CopyToOutputDirectory>
    </Content>
    <Content Include="character\avatar_head_1.llm">
      <CopyToOutputDirectory>PreserveNewest</CopyToOutputDirectory>
    </Content>
    <Content Include="character\avatar_head_2.llm">
      <CopyToOutputDirectory>PreserveNewest</CopyToOutputDirectory>
    </Content>
    <Content Include="character\avatar_head_3.llm">
      <CopyToOutputDirectory>PreserveNewest</CopyToOutputDirectory>
    </Content>
    <Content Include="character\avatar_head_4.llm">
      <CopyToOutputDirectory>PreserveNewest</CopyToOutputDirectory>
    </Content>
    <Content Include="character\avatar_lad.xml">
      <CopyToOutputDirectory>PreserveNewest</CopyToOutputDirectory>
    </Content>
    <Content Include="character\avatar_lower_body.llm">
      <CopyToOutputDirectory>PreserveNewest</CopyToOutputDirectory>
    </Content>
    <Content Include="character\avatar_lower_body_1.llm">
      <CopyToOutputDirectory>PreserveNewest</CopyToOutputDirectory>
    </Content>
    <Content Include="character\avatar_lower_body_2.llm">
      <CopyToOutputDirectory>PreserveNewest</CopyToOutputDirectory>
    </Content>
    <Content Include="character\avatar_lower_body_3.llm">
      <CopyToOutputDirectory>PreserveNewest</CopyToOutputDirectory>
    </Content>
    <Content Include="character\avatar_lower_body_4.llm">
      <CopyToOutputDirectory>PreserveNewest</CopyToOutputDirectory>
    </Content>
    <Content Include="character\avatar_skeleton.xml">
      <CopyToOutputDirectory>PreserveNewest</CopyToOutputDirectory>
    </Content>
    <Content Include="character\avatar_skirt.llm">
      <CopyToOutputDirectory>PreserveNewest</CopyToOutputDirectory>
    </Content>
    <Content Include="character\avatar_skirt_1.llm">
      <CopyToOutputDirectory>PreserveNewest</CopyToOutputDirectory>
    </Content>
    <Content Include="character\avatar_skirt_2.llm">
      <CopyToOutputDirectory>PreserveNewest</CopyToOutputDirectory>
    </Content>
    <Content Include="character\avatar_skirt_3.llm">
      <CopyToOutputDirectory>PreserveNewest</CopyToOutputDirectory>
    </Content>
    <Content Include="character\avatar_skirt_4.llm">
      <CopyToOutputDirectory>PreserveNewest</CopyToOutputDirectory>
    </Content>
    <Content Include="character\avatar_upper_body.llm">
      <CopyToOutputDirectory>PreserveNewest</CopyToOutputDirectory>
    </Content>
    <Content Include="character\avatar_upper_body_1.llm">
      <CopyToOutputDirectory>PreserveNewest</CopyToOutputDirectory>
    </Content>
    <Content Include="character\avatar_upper_body_2.llm">
      <CopyToOutputDirectory>PreserveNewest</CopyToOutputDirectory>
    </Content>
    <Content Include="character\avatar_upper_body_3.llm">
      <CopyToOutputDirectory>PreserveNewest</CopyToOutputDirectory>
    </Content>
    <Content Include="character\avatar_upper_body_4.llm">
      <CopyToOutputDirectory>PreserveNewest</CopyToOutputDirectory>
    </Content>
    <Content Include="character\genepool.xml">
      <CopyToOutputDirectory>PreserveNewest</CopyToOutputDirectory>
    </Content>
    <Content Include="grids.xml">
      <CopyToOutputDirectory>PreserveNewest</CopyToOutputDirectory>
    </Content>
      <Content Include="license.txt">
      <CopyToOutputDirectory>PreserveNewest</CopyToOutputDirectory>
    </Content>
      <Content Include="openmetaverse_data\avatar_lad.xml">
      <CopyToOutputDirectory>PreserveNewest</CopyToOutputDirectory>
    </Content>
    <Content Include="openmetaverse_data\avatar_skeleton.xml">
      <CopyToOutputDirectory>PreserveNewest</CopyToOutputDirectory>
    </Content>
    <Content Include="openmetaverse_data\blush_alpha.tga">
      <CopyToOutputDirectory>PreserveNewest</CopyToOutputDirectory>
    </Content>
    <Content Include="openmetaverse_data\body_skingrain.tga">
      <CopyToOutputDirectory>PreserveNewest</CopyToOutputDirectory>
    </Content>
    <Content Include="openmetaverse_data\bodyfreckles_alpha.tga">
      <CopyToOutputDirectory>PreserveNewest</CopyToOutputDirectory>
    </Content>
    <Content Include="openmetaverse_data\bump_face_wrinkles.tga">
      <CopyToOutputDirectory>PreserveNewest</CopyToOutputDirectory>
    </Content>
    <Content Include="openmetaverse_data\bump_head_base.tga">
      <CopyToOutputDirectory>PreserveNewest</CopyToOutputDirectory>
    </Content>
    <Content Include="openmetaverse_data\bump_lowerbody_base.tga">
      <CopyToOutputDirectory>PreserveNewest</CopyToOutputDirectory>
    </Content>
    <Content Include="openmetaverse_data\bump_pants_wrinkles.tga">
      <CopyToOutputDirectory>PreserveNewest</CopyToOutputDirectory>
    </Content>
    <Content Include="openmetaverse_data\bump_shirt_wrinkles.tga">
      <CopyToOutputDirectory>PreserveNewest</CopyToOutputDirectory>
    </Content>
    <Content Include="openmetaverse_data\bump_upperbody_base.tga">
      <CopyToOutputDirectory>PreserveNewest</CopyToOutputDirectory>
    </Content>
    <Content Include="openmetaverse_data\eyebrows_alpha.tga">
      <CopyToOutputDirectory>PreserveNewest</CopyToOutputDirectory>
    </Content>
    <Content Include="openmetaverse_data\eyeliner_alpha.tga">
      <CopyToOutputDirectory>PreserveNewest</CopyToOutputDirectory>
    </Content>
    <Content Include="openmetaverse_data\eyeshadow_inner_alpha.tga">
      <CopyToOutputDirectory>PreserveNewest</CopyToOutputDirectory>
    </Content>
    <Content Include="openmetaverse_data\eyeshadow_outer_alpha.tga">
      <CopyToOutputDirectory>PreserveNewest</CopyToOutputDirectory>
    </Content>
    <Content Include="openmetaverse_data\eyewhite.tga">
      <CopyToOutputDirectory>PreserveNewest</CopyToOutputDirectory>
    </Content>
    <Content Include="openmetaverse_data\facehair_chincurtains_alpha.tga">
      <CopyToOutputDirectory>PreserveNewest</CopyToOutputDirectory>
    </Content>
    <Content Include="openmetaverse_data\facehair_moustache_alpha.tga">
      <CopyToOutputDirectory>PreserveNewest</CopyToOutputDirectory>
    </Content>
    <Content Include="openmetaverse_data\facehair_sideburns_alpha.tga">
      <CopyToOutputDirectory>PreserveNewest</CopyToOutputDirectory>
    </Content>
    <Content Include="openmetaverse_data\facehair_soulpatch_alpha.tga">
      <CopyToOutputDirectory>PreserveNewest</CopyToOutputDirectory>
    </Content>
    <Content Include="openmetaverse_data\freckles_alpha.tga">
      <CopyToOutputDirectory>PreserveNewest</CopyToOutputDirectory>
    </Content>
    <Content Include="openmetaverse_data\glove_length_alpha.tga">
      <CopyToOutputDirectory>PreserveNewest</CopyToOutputDirectory>
    </Content>
    <Content Include="openmetaverse_data\gloves_fingers_alpha.tga">
      <CopyToOutputDirectory>PreserveNewest</CopyToOutputDirectory>
    </Content>
    <Content Include="openmetaverse_data\head_alpha.tga">
      <CopyToOutputDirectory>PreserveNewest</CopyToOutputDirectory>
    </Content>
    <Content Include="openmetaverse_data\head_color.tga">
      <CopyToOutputDirectory>PreserveNewest</CopyToOutputDirectory>
    </Content>
    <Content Include="openmetaverse_data\head_hair.tga">
      <CopyToOutputDirectory>PreserveNewest</CopyToOutputDirectory>
    </Content>
    <Content Include="openmetaverse_data\head_highlights_alpha.tga">
      <CopyToOutputDirectory>PreserveNewest</CopyToOutputDirectory>
    </Content>
    <Content Include="openmetaverse_data\head_shading_alpha.tga">
      <CopyToOutputDirectory>PreserveNewest</CopyToOutputDirectory>
    </Content>
    <Content Include="openmetaverse_data\head_skingrain.tga">
      <CopyToOutputDirectory>PreserveNewest</CopyToOutputDirectory>
    </Content>
    <Content Include="openmetaverse_data\jacket_length_lower_alpha.tga">
      <CopyToOutputDirectory>PreserveNewest</CopyToOutputDirectory>
    </Content>
    <Content Include="openmetaverse_data\jacket_length_upper_alpha.tga">
      <CopyToOutputDirectory>PreserveNewest</CopyToOutputDirectory>
    </Content>
    <Content Include="openmetaverse_data\jacket_open_lower_alpha.tga">
      <CopyToOutputDirectory>PreserveNewest</CopyToOutputDirectory>
    </Content>
    <Content Include="openmetaverse_data\jacket_open_upper_alpha.tga">
      <CopyToOutputDirectory>PreserveNewest</CopyToOutputDirectory>
    </Content>
    <Content Include="openmetaverse_data\lipgloss_alpha.tga">
      <CopyToOutputDirectory>PreserveNewest</CopyToOutputDirectory>
    </Content>
    <Content Include="openmetaverse_data\lips_mask.tga">
      <CopyToOutputDirectory>PreserveNewest</CopyToOutputDirectory>
    </Content>
    <Content Include="openmetaverse_data\lipstick_alpha.tga">
      <CopyToOutputDirectory>PreserveNewest</CopyToOutputDirectory>
    </Content>
    <Content Include="openmetaverse_data\lowerbody_color.tga">
      <CopyToOutputDirectory>PreserveNewest</CopyToOutputDirectory>
    </Content>
    <Content Include="openmetaverse_data\lowerbody_highlights_alpha.tga">
      <CopyToOutputDirectory>PreserveNewest</CopyToOutputDirectory>
    </Content>
    <Content Include="openmetaverse_data\lowerbody_shading_alpha.tga">
      <CopyToOutputDirectory>PreserveNewest</CopyToOutputDirectory>
    </Content>
    <Content Include="openmetaverse_data\nailpolish_alpha.tga">
      <CopyToOutputDirectory>PreserveNewest</CopyToOutputDirectory>
    </Content>
    <Content Include="openmetaverse_data\pants_length_alpha.tga">
      <CopyToOutputDirectory>PreserveNewest</CopyToOutputDirectory>
    </Content>
    <Content Include="openmetaverse_data\pants_waist_alpha.tga">
      <CopyToOutputDirectory>PreserveNewest</CopyToOutputDirectory>
    </Content>
    <Content Include="openmetaverse_data\rosyface_alpha.tga">
      <CopyToOutputDirectory>PreserveNewest</CopyToOutputDirectory>
    </Content>
    <Content Include="openmetaverse_data\rouge_alpha.tga">
      <CopyToOutputDirectory>PreserveNewest</CopyToOutputDirectory>
    </Content>
    <Content Include="openmetaverse_data\shirt_bottom_alpha.tga">
      <CopyToOutputDirectory>PreserveNewest</CopyToOutputDirectory>
    </Content>
    <Content Include="openmetaverse_data\shirt_collar_alpha.tga">
      <CopyToOutputDirectory>PreserveNewest</CopyToOutputDirectory>
    </Content>
    <Content Include="openmetaverse_data\shirt_collar_back_alpha.tga">
      <CopyToOutputDirectory>PreserveNewest</CopyToOutputDirectory>
    </Content>
    <Content Include="openmetaverse_data\shirt_sleeve_alpha.tga">
      <CopyToOutputDirectory>PreserveNewest</CopyToOutputDirectory>
    </Content>
    <Content Include="openmetaverse_data\shoe_height_alpha.tga">
      <CopyToOutputDirectory>PreserveNewest</CopyToOutputDirectory>
    </Content>
    <Content Include="openmetaverse_data\skirt_length_alpha.tga">
      <CopyToOutputDirectory>PreserveNewest</CopyToOutputDirectory>
    </Content>
    <Content Include="openmetaverse_data\skirt_slit_back_alpha.tga">
      <CopyToOutputDirectory>PreserveNewest</CopyToOutputDirectory>
    </Content>
    <Content Include="openmetaverse_data\skirt_slit_front_alpha.tga">
      <CopyToOutputDirectory>PreserveNewest</CopyToOutputDirectory>
    </Content>
    <Content Include="openmetaverse_data\skirt_slit_left_alpha.tga">
      <CopyToOutputDirectory>PreserveNewest</CopyToOutputDirectory>
    </Content>
    <Content Include="openmetaverse_data\skirt_slit_right_alpha.tga">
      <CopyToOutputDirectory>PreserveNewest</CopyToOutputDirectory>
    </Content>
    <Content Include="openmetaverse_data\static_assets\00b48fa0-ac43-fadf-d061-6b726a24a90a">
      <CopyToOutputDirectory>PreserveNewest</CopyToOutputDirectory>
    </Content>
    <Content Include="openmetaverse_data\static_assets\0247dbfa-f37e-64ab-d09f-2678884c7f4a">
      <CopyToOutputDirectory>PreserveNewest</CopyToOutputDirectory>
    </Content>
    <Content Include="openmetaverse_data\static_assets\02862ac0-a61d-94c2-5d11-5f5d319b1256">
      <CopyToOutputDirectory>PreserveNewest</CopyToOutputDirectory>
    </Content>
    <Content Include="openmetaverse_data\static_assets\02c4eae7-b6a3-b4b0-44b0-b7b29d7f913f">
      <CopyToOutputDirectory>PreserveNewest</CopyToOutputDirectory>
    </Content>
    <Content Include="openmetaverse_data\static_assets\032ac149-dacd-e88a-5397-b9996b58f278">
      <CopyToOutputDirectory>PreserveNewest</CopyToOutputDirectory>
    </Content>
    <Content Include="openmetaverse_data\static_assets\038fcec9-5ebd-8a8e-0e2e-6e71a0a1ac53">
      <CopyToOutputDirectory>PreserveNewest</CopyToOutputDirectory>
    </Content>
    <Content Include="openmetaverse_data\static_assets\0401dc30-0fdd-1fc3-3e51-c683fe117184">
      <CopyToOutputDirectory>PreserveNewest</CopyToOutputDirectory>
    </Content>
    <Content Include="openmetaverse_data\static_assets\04608b19-1668-399c-5790-b7df8d9dc9cf">
      <CopyToOutputDirectory>PreserveNewest</CopyToOutputDirectory>
    </Content>
    <Content Include="openmetaverse_data\static_assets\05ddbff8-aaa9-92a1-2b74-8fe77a29b445">
      <CopyToOutputDirectory>PreserveNewest</CopyToOutputDirectory>
    </Content>
    <Content Include="openmetaverse_data\static_assets\07d61cde-bc5b-f95f-f747-2e57eab4ef12">
      <CopyToOutputDirectory>PreserveNewest</CopyToOutputDirectory>
    </Content>
    <Content Include="openmetaverse_data\static_assets\0813d01a-d3d3-32a4-48a3-26b6e1e01e39">
      <CopyToOutputDirectory>PreserveNewest</CopyToOutputDirectory>
    </Content>
    <Content Include="openmetaverse_data\static_assets\0836b67f-7f7b-f37b-c00a-460dc1521f5a">
      <CopyToOutputDirectory>PreserveNewest</CopyToOutputDirectory>
    </Content>
    <Content Include="openmetaverse_data\static_assets\08464f78-3a8e-2944-cba5-0c94aff3af29">
      <CopyToOutputDirectory>PreserveNewest</CopyToOutputDirectory>
    </Content>
    <Content Include="openmetaverse_data\static_assets\0a3336cf-3ad1-012a-91c2-5b5620aaaef3">
      <CopyToOutputDirectory>PreserveNewest</CopyToOutputDirectory>
    </Content>
    <Content Include="openmetaverse_data\static_assets\0a9fb970-8b44-9114-d3a9-bf69cfe804d6">
      <CopyToOutputDirectory>PreserveNewest</CopyToOutputDirectory>
    </Content>
    <Content Include="openmetaverse_data\static_assets\0b29c4fd-9c3c-3047-fcb4-addd3e42a289">
      <CopyToOutputDirectory>PreserveNewest</CopyToOutputDirectory>
    </Content>
    <Content Include="openmetaverse_data\static_assets\0c5f60ae-1a54-1ee8-398d-7ed278552132">
      <CopyToOutputDirectory>PreserveNewest</CopyToOutputDirectory>
    </Content>
    <Content Include="openmetaverse_data\static_assets\0ce71257-7a07-257f-f023-fd68575a3a4e">
      <CopyToOutputDirectory>PreserveNewest</CopyToOutputDirectory>
    </Content>
    <Content Include="openmetaverse_data\static_assets\0eb702e2-cc5a-9a88-56a5-661a55c0676a">
      <CopyToOutputDirectory>PreserveNewest</CopyToOutputDirectory>
    </Content>
    <Content Include="openmetaverse_data\static_assets\0eeb5ef7-10dd-4e4a-11a5-d053011fcdf2">
      <CopyToOutputDirectory>PreserveNewest</CopyToOutputDirectory>
    </Content>
    <Content Include="openmetaverse_data\static_assets\0f86e355-dd31-a61c-fdb0-3a96b9aad05f">
      <CopyToOutputDirectory>PreserveNewest</CopyToOutputDirectory>
    </Content>
    <Content Include="openmetaverse_data\static_assets\11000694-3f41-adc2-606b-eee1d66f3724">
      <CopyToOutputDirectory>PreserveNewest</CopyToOutputDirectory>
    </Content>
    <Content Include="openmetaverse_data\static_assets\1232da7c-3d5b-a11b-cbee-d574aedc2e59">
      <CopyToOutputDirectory>PreserveNewest</CopyToOutputDirectory>
    </Content>
    <Content Include="openmetaverse_data\static_assets\13b0d1c4-eb3c-9b89-2f13-9c0a714aab9f">
      <CopyToOutputDirectory>PreserveNewest</CopyToOutputDirectory>
    </Content>
    <Content Include="openmetaverse_data\static_assets\149739c0-f677-4b4c-1587-e44be72dd7ef">
      <CopyToOutputDirectory>PreserveNewest</CopyToOutputDirectory>
    </Content>
    <Content Include="openmetaverse_data\static_assets\15468e00-3400-bb66-cecc-646d7c14458e">
      <CopyToOutputDirectory>PreserveNewest</CopyToOutputDirectory>
    </Content>
    <Content Include="openmetaverse_data\static_assets\159afee8-b7bf-c8fb-9c63-98276a1d6b28">
      <CopyToOutputDirectory>PreserveNewest</CopyToOutputDirectory>
    </Content>
    <Content Include="openmetaverse_data\static_assets\15dd911d-be82-2856-26db-27659b142875">
      <CopyToOutputDirectory>PreserveNewest</CopyToOutputDirectory>
    </Content>
    <Content Include="openmetaverse_data\static_assets\16803a9f-5140-e042-4d7b-d28ba247c325">
      <CopyToOutputDirectory>PreserveNewest</CopyToOutputDirectory>
    </Content>
    <Content Include="openmetaverse_data\static_assets\16ef95d1-2fe3-d4a3-509d-f03bb2d327ca">
      <CopyToOutputDirectory>PreserveNewest</CopyToOutputDirectory>
    </Content>
    <Content Include="openmetaverse_data\static_assets\17a387e1-28c7-e24b-4bfc-527b2d377a1b">
      <CopyToOutputDirectory>PreserveNewest</CopyToOutputDirectory>
    </Content>
    <Content Include="openmetaverse_data\static_assets\17c024cc-eef2-f6a0-3527-9869876d7752">
      <CopyToOutputDirectory>PreserveNewest</CopyToOutputDirectory>
    </Content>
    <Content Include="openmetaverse_data\static_assets\18b3a4b5-b463-bd48-e4b6-71eaac76c515">
      <CopyToOutputDirectory>PreserveNewest</CopyToOutputDirectory>
    </Content>
    <Content Include="openmetaverse_data\static_assets\1910ffbd-096c-5eb7-19f5-8c99ab6a748c">
      <CopyToOutputDirectory>PreserveNewest</CopyToOutputDirectory>
    </Content>
    <Content Include="openmetaverse_data\static_assets\19999406-3a3a-d58c-a2ac-d72e555dcf51">
      <CopyToOutputDirectory>PreserveNewest</CopyToOutputDirectory>
    </Content>
    <Content Include="openmetaverse_data\static_assets\1a2bd58e-87ff-0df8-0b4c-53e047b0bb6e">
      <CopyToOutputDirectory>PreserveNewest</CopyToOutputDirectory>
    </Content>
    <Content Include="openmetaverse_data\static_assets\1a5fe8ac-a804-8a5d-7cbd-56bd83184568">
      <CopyToOutputDirectory>PreserveNewest</CopyToOutputDirectory>
    </Content>
    <Content Include="openmetaverse_data\static_assets\1ab1b236-cd08-21e6-0cbc-0d923fc6eca2">
      <CopyToOutputDirectory>PreserveNewest</CopyToOutputDirectory>
    </Content>
    <Content Include="openmetaverse_data\static_assets\1ac2c678-3ab4-410b-2aad-30a7dc9c4504">
      <CopyToOutputDirectory>PreserveNewest</CopyToOutputDirectory>
    </Content>
    <Content Include="openmetaverse_data\static_assets\1b677754-5a07-641a-e989-34dcd985af1b">
      <CopyToOutputDirectory>PreserveNewest</CopyToOutputDirectory>
    </Content>
    <Content Include="openmetaverse_data\static_assets\1c7600d6-661f-b87b-efe2-d7421eb93c86">
      <CopyToOutputDirectory>PreserveNewest</CopyToOutputDirectory>
    </Content>
    <Content Include="openmetaverse_data\static_assets\1cb562b0-ba21-2202-efb3-30f82cdf9595">
      <CopyToOutputDirectory>PreserveNewest</CopyToOutputDirectory>
    </Content>
    <Content Include="openmetaverse_data\static_assets\1f5466aa-2b68-e370-6bb5-a335e859afeb">
      <CopyToOutputDirectory>PreserveNewest</CopyToOutputDirectory>
    </Content>
    <Content Include="openmetaverse_data\static_assets\201f3fdf-cb1f-dbec-201f-7333e328ae7c">
      <CopyToOutputDirectory>PreserveNewest</CopyToOutputDirectory>
    </Content>
    <Content Include="openmetaverse_data\static_assets\205ae4a8-42c6-1c5c-b142-672864fafe8a">
      <CopyToOutputDirectory>PreserveNewest</CopyToOutputDirectory>
    </Content>
    <Content Include="openmetaverse_data\static_assets\20f063ea-8306-2562-0b07-5c853b37b31e">
      <CopyToOutputDirectory>PreserveNewest</CopyToOutputDirectory>
    </Content>
    <Content Include="openmetaverse_data\static_assets\2305bd75-1ca9-b03b-1faa-b176b8a8c49e">
      <CopyToOutputDirectory>PreserveNewest</CopyToOutputDirectory>
    </Content>
    <Content Include="openmetaverse_data\static_assets\230ff836-fe1e-ab33-80c6-ef029c658136">
      <CopyToOutputDirectory>PreserveNewest</CopyToOutputDirectory>
    </Content>
    <Content Include="openmetaverse_data\static_assets\2408fe9e-df1d-1d7d-f4ff-1384fa7b350f">
      <CopyToOutputDirectory>PreserveNewest</CopyToOutputDirectory>
    </Content>
    <Content Include="openmetaverse_data\static_assets\245f3c54-f1c0-bf2e-811f-46d8eeb386e7">
      <CopyToOutputDirectory>PreserveNewest</CopyToOutputDirectory>
    </Content>
    <Content Include="openmetaverse_data\static_assets\25252e5b-394b-fdab-76ee-28980cd62f81">
      <CopyToOutputDirectory>PreserveNewest</CopyToOutputDirectory>
    </Content>
    <Content Include="openmetaverse_data\static_assets\252acecb-a169-eff2-4601-b06bbeb91e84">
      <CopyToOutputDirectory>PreserveNewest</CopyToOutputDirectory>
    </Content>
    <Content Include="openmetaverse_data\static_assets\26a762c3-7164-0bbf-a7d6-ea097a6d0314">
      <CopyToOutputDirectory>PreserveNewest</CopyToOutputDirectory>
    </Content>
    <Content Include="openmetaverse_data\static_assets\26cc2407-84b5-6887-4564-85a9b0cfb01f">
      <CopyToOutputDirectory>PreserveNewest</CopyToOutputDirectory>
    </Content>
    <Content Include="openmetaverse_data\static_assets\282d67ef-942e-27f4-9c7b-818f59967743">
      <CopyToOutputDirectory>PreserveNewest</CopyToOutputDirectory>
    </Content>
    <Content Include="openmetaverse_data\static_assets\29a56cc8-3fcf-c575-02c7-14a303b12e17">
      <CopyToOutputDirectory>PreserveNewest</CopyToOutputDirectory>
    </Content>
    <Content Include="openmetaverse_data\static_assets\29f11d26-7d80-4b53-a97c-fce85d94e392">
      <CopyToOutputDirectory>PreserveNewest</CopyToOutputDirectory>
    </Content>
    <Content Include="openmetaverse_data\static_assets\2b211c3e-d7c9-9e0e-0d96-e9357699bb25">
      <CopyToOutputDirectory>PreserveNewest</CopyToOutputDirectory>
    </Content>
    <Content Include="openmetaverse_data\static_assets\2b5a38b2-5e00-3a97-a495-4c826bc443e6">
      <CopyToOutputDirectory>PreserveNewest</CopyToOutputDirectory>
    </Content>
    <Content Include="openmetaverse_data\static_assets\2ca8ddae-23ef-0132-d243-7ae953582dd0">
      <CopyToOutputDirectory>PreserveNewest</CopyToOutputDirectory>
    </Content>
    <Content Include="openmetaverse_data\static_assets\2d03fd78-92fc-ca52-aabb-a4904e1339d1">
      <CopyToOutputDirectory>PreserveNewest</CopyToOutputDirectory>
    </Content>
    <Content Include="openmetaverse_data\static_assets\2d408f13-f437-e00e-8f6d-b0857580b034">
      <CopyToOutputDirectory>PreserveNewest</CopyToOutputDirectory>
    </Content>
    <Content Include="openmetaverse_data\static_assets\2d6daa51-3192-6794-8e2e-a15f8338ec30">
      <CopyToOutputDirectory>PreserveNewest</CopyToOutputDirectory>
    </Content>
    <Content Include="openmetaverse_data\static_assets\30047778-10ea-1af7-6881-4db7a3a5a114">
      <CopyToOutputDirectory>PreserveNewest</CopyToOutputDirectory>
    </Content>
    <Content Include="openmetaverse_data\static_assets\30c1bdb4-1f99-3ee9-2a2e-098e4a3ceda6">
      <CopyToOutputDirectory>PreserveNewest</CopyToOutputDirectory>
    </Content>
    <Content Include="openmetaverse_data\static_assets\313b9881-4302-73c0-c7d0-0e7a36b6c224">
      <CopyToOutputDirectory>PreserveNewest</CopyToOutputDirectory>
    </Content>
    <Content Include="openmetaverse_data\static_assets\3147d815-6338-b932-f011-16b56d9ac18b">
      <CopyToOutputDirectory>PreserveNewest</CopyToOutputDirectory>
    </Content>
    <Content Include="openmetaverse_data\static_assets\315c3a41-a5f3-0ba4-27da-f893f769e69b">
      <CopyToOutputDirectory>PreserveNewest</CopyToOutputDirectory>
    </Content>
    <Content Include="openmetaverse_data\static_assets\33339176-7ddc-9397-94a4-bf3403cbc8f5">
      <CopyToOutputDirectory>PreserveNewest</CopyToOutputDirectory>
    </Content>
    <Content Include="openmetaverse_data\static_assets\347df5d8-c73b-009d-f19d-df78aea8ec22">
      <CopyToOutputDirectory>PreserveNewest</CopyToOutputDirectory>
    </Content>
    <Content Include="openmetaverse_data\static_assets\349a3801-54f9-bf2c-3bd0-1ac89772af01">
      <CopyToOutputDirectory>PreserveNewest</CopyToOutputDirectory>
    </Content>
    <Content Include="openmetaverse_data\static_assets\35db4f7e-28c2-6679-cea9-3ee108f7fc7f">
      <CopyToOutputDirectory>PreserveNewest</CopyToOutputDirectory>
    </Content>
    <Content Include="openmetaverse_data\static_assets\36f81a92-f076-5893-dc4b-7c3795e487cf">
      <CopyToOutputDirectory>PreserveNewest</CopyToOutputDirectory>
    </Content>
    <Content Include="openmetaverse_data\static_assets\370f3a20-6ca6-9971-848c-9a01bc42ae3c">
      <CopyToOutputDirectory>PreserveNewest</CopyToOutputDirectory>
    </Content>
    <Content Include="openmetaverse_data\static_assets\37ea8e97-1d16-b28d-8a48-7c88b39321cb">
      <CopyToOutputDirectory>PreserveNewest</CopyToOutputDirectory>
    </Content>
    <Content Include="openmetaverse_data\static_assets\3d6da7ba-e4a3-e08c-b52e-98a40cb4dc33">
      <CopyToOutputDirectory>PreserveNewest</CopyToOutputDirectory>
    </Content>
    <Content Include="openmetaverse_data\static_assets\3d8a32a0-3c25-ddcc-f807-e50f796e1dde">
      <CopyToOutputDirectory>PreserveNewest</CopyToOutputDirectory>
    </Content>
    <Content Include="openmetaverse_data\static_assets\3d94bad0-c55b-7dcc-8763-033c59405d33">
      <CopyToOutputDirectory>PreserveNewest</CopyToOutputDirectory>
    </Content>
    <Content Include="openmetaverse_data\static_assets\3da1d753-028a-5446-24f3-9c9b856d9422">
      <CopyToOutputDirectory>PreserveNewest</CopyToOutputDirectory>
    </Content>
    <Content Include="openmetaverse_data\static_assets\3f1cf9b6-f52c-46cd-bcf7-ffb7c8c25aea">
      <CopyToOutputDirectory>PreserveNewest</CopyToOutputDirectory>
    </Content>
    <Content Include="openmetaverse_data\static_assets\3f258e00-f5ac-68b2-bfb0-0c3c0fa3e614">
      <CopyToOutputDirectory>PreserveNewest</CopyToOutputDirectory>
    </Content>
    <Content Include="openmetaverse_data\static_assets\3fc36cff-74b6-a980-3e4c-8f93a1dae205">
      <CopyToOutputDirectory>PreserveNewest</CopyToOutputDirectory>
    </Content>
    <Content Include="openmetaverse_data\static_assets\40b92916-8055-2562-008f-58924bd0e03c">
      <CopyToOutputDirectory>PreserveNewest</CopyToOutputDirectory>
    </Content>
    <Content Include="openmetaverse_data\static_assets\41426836-7437-7e89-025d-0aa4d10f1d69">
      <CopyToOutputDirectory>PreserveNewest</CopyToOutputDirectory>
    </Content>
    <Content Include="openmetaverse_data\static_assets\42b46214-4b44-79ae-deb8-0df61424ff4b">
      <CopyToOutputDirectory>PreserveNewest</CopyToOutputDirectory>
    </Content>
    <Content Include="openmetaverse_data\static_assets\42dd95d5-0bc6-6392-f650-777304946c0f">
      <CopyToOutputDirectory>PreserveNewest</CopyToOutputDirectory>
    </Content>
    <Content Include="openmetaverse_data\static_assets\42ecd00b-9947-a97c-400a-bbc9174c7aeb">
      <CopyToOutputDirectory>PreserveNewest</CopyToOutputDirectory>
    </Content>
    <Content Include="openmetaverse_data\static_assets\43417d10-a2f7-7727-6fd4-dd7f04ad7a13">
      <CopyToOutputDirectory>PreserveNewest</CopyToOutputDirectory>
    </Content>
    <Content Include="openmetaverse_data\static_assets\44a87e64-2d78-14b7-1cde-ac0f5031621f">
      <CopyToOutputDirectory>PreserveNewest</CopyToOutputDirectory>
    </Content>
    <Content Include="openmetaverse_data\static_assets\46bb4359-de38-4ed8-6a22-f1f52fe8f506">
      <CopyToOutputDirectory>PreserveNewest</CopyToOutputDirectory>
    </Content>
    <Content Include="openmetaverse_data\static_assets\47f5f6fb-22e5-ae44-f871-73aaaf4a6022">
      <CopyToOutputDirectory>PreserveNewest</CopyToOutputDirectory>
    </Content>
    <Content Include="openmetaverse_data\static_assets\49aea43b-5ac3-8a44-b595-96100af0beda">
      <CopyToOutputDirectory>PreserveNewest</CopyToOutputDirectory>
    </Content>
    <Content Include="openmetaverse_data\static_assets\4ae8016b-31b9-03bb-c401-b1ea941db41d">
      <CopyToOutputDirectory>PreserveNewest</CopyToOutputDirectory>
    </Content>
    <Content Include="openmetaverse_data\static_assets\4bd69a1d-1114-a0b4-625f-84e0a5237155">
      <CopyToOutputDirectory>PreserveNewest</CopyToOutputDirectory>
    </Content>
    <Content Include="openmetaverse_data\static_assets\4c450f9e-07c0-2f5a-bc89-57de56db8ba1">
      <CopyToOutputDirectory>PreserveNewest</CopyToOutputDirectory>
    </Content>
    <Content Include="openmetaverse_data\static_assets\4f23cc4a-712e-aabc-afcf-3cab4c1164ea">
      <CopyToOutputDirectory>PreserveNewest</CopyToOutputDirectory>
    </Content>
    <Content Include="openmetaverse_data\static_assets\510cdb99-1764-a0ef-a7e7-beb70e8dc4a4">
      <CopyToOutputDirectory>PreserveNewest</CopyToOutputDirectory>
    </Content>
    <Content Include="openmetaverse_data\static_assets\514af488-9051-044a-b3fc-d4dbf76377c6">
      <CopyToOutputDirectory>PreserveNewest</CopyToOutputDirectory>
    </Content>
    <Content Include="openmetaverse_data\static_assets\51f3b303-a783-f0bd-9e98-9c094be13653">
      <CopyToOutputDirectory>PreserveNewest</CopyToOutputDirectory>
    </Content>
    <Content Include="openmetaverse_data\static_assets\522d4d1d-0f75-c3e7-af30-990e5f394438">
      <CopyToOutputDirectory>PreserveNewest</CopyToOutputDirectory>
    </Content>
    <Content Include="openmetaverse_data\static_assets\52d9684f-2dcf-c252-2360-186b4236d07e">
      <CopyToOutputDirectory>PreserveNewest</CopyToOutputDirectory>
    </Content>
    <Content Include="openmetaverse_data\static_assets\5480a924-8b06-9551-2af7-bf59452870e5">
      <CopyToOutputDirectory>PreserveNewest</CopyToOutputDirectory>
    </Content>
    <Content Include="openmetaverse_data\static_assets\55c19b40-5303-d6ab-f003-5a2d926f4738">
      <CopyToOutputDirectory>PreserveNewest</CopyToOutputDirectory>
    </Content>
    <Content Include="openmetaverse_data\static_assets\56e0ba0d-4a9f-7f27-6117-32f2ebbf6135">
      <CopyToOutputDirectory>PreserveNewest</CopyToOutputDirectory>
    </Content>
    <Content Include="openmetaverse_data\static_assets\5725fae1-0087-ec20-a4a0-eaa82d5c121b">
      <CopyToOutputDirectory>PreserveNewest</CopyToOutputDirectory>
    </Content>
    <Content Include="openmetaverse_data\static_assets\5747a48e-073e-c331-f6f3-7c2149613d3e">
      <CopyToOutputDirectory>PreserveNewest</CopyToOutputDirectory>
    </Content>
    <Content Include="openmetaverse_data\static_assets\57abaae6-1d17-7b1b-5f98-6d11a6411276">
      <CopyToOutputDirectory>PreserveNewest</CopyToOutputDirectory>
    </Content>
    <Content Include="openmetaverse_data\static_assets\57cbd4f1-c53e-020f-f455-5ad2a5bab98d">
      <CopyToOutputDirectory>PreserveNewest</CopyToOutputDirectory>
    </Content>
    <Content Include="openmetaverse_data\static_assets\590b2eac-a9fc-1e22-7874-782e3ded97d2">
      <CopyToOutputDirectory>PreserveNewest</CopyToOutputDirectory>
    </Content>
    <Content Include="openmetaverse_data\static_assets\59332ea5-2a75-9ede-9ab7-f0ae70bbffcc">
      <CopyToOutputDirectory>PreserveNewest</CopyToOutputDirectory>
    </Content>
    <Content Include="openmetaverse_data\static_assets\5a68100b-e6ba-5170-649c-80beddc67035">
      <CopyToOutputDirectory>PreserveNewest</CopyToOutputDirectory>
    </Content>
    <Content Include="openmetaverse_data\static_assets\5a977ed9-7f72-44e9-4c4c-6e913df8ae74">
      <CopyToOutputDirectory>PreserveNewest</CopyToOutputDirectory>
    </Content>
    <Content Include="openmetaverse_data\static_assets\5af7de1f-e517-ae9a-13d8-4760c1ab4cc3">
      <CopyToOutputDirectory>PreserveNewest</CopyToOutputDirectory>
    </Content>
    <Content Include="openmetaverse_data\static_assets\5bac881c-fff8-b19a-49eb-ba253eb5af04">
      <CopyToOutputDirectory>PreserveNewest</CopyToOutputDirectory>
    </Content>
    <Content Include="openmetaverse_data\static_assets\5c682a95-6da4-a463-0bf6-0f5b7be129d1">
      <CopyToOutputDirectory>PreserveNewest</CopyToOutputDirectory>
    </Content>
    <Content Include="openmetaverse_data\static_assets\5dde08b6-59ec-5ca3-92a0-b9d7f532a768">
      <CopyToOutputDirectory>PreserveNewest</CopyToOutputDirectory>
    </Content>
    <Content Include="openmetaverse_data\static_assets\5ea3991f-c293-392e-6860-91dfa01278a3">
      <CopyToOutputDirectory>PreserveNewest</CopyToOutputDirectory>
    </Content>
    <Content Include="openmetaverse_data\static_assets\6061a81b-e6bf-5909-b86a-268e5c6b28c3">
      <CopyToOutputDirectory>PreserveNewest</CopyToOutputDirectory>
    </Content>
    <Content Include="openmetaverse_data\static_assets\6212ffdd-d447-a92f-18f3-8cb94a799d83">
      <CopyToOutputDirectory>PreserveNewest</CopyToOutputDirectory>
    </Content>
    <Content Include="openmetaverse_data\static_assets\62c5de58-cb33-5743-3d07-9e4cd4352864">
      <CopyToOutputDirectory>PreserveNewest</CopyToOutputDirectory>
    </Content>
    <Content Include="openmetaverse_data\static_assets\631feb23-6f72-ae9c-dd5e-51510bbe235b">
      <CopyToOutputDirectory>PreserveNewest</CopyToOutputDirectory>
    </Content>
    <Content Include="openmetaverse_data\static_assets\633b2da6-a46f-8de8-5fe6-1256fd48d991">
      <CopyToOutputDirectory>PreserveNewest</CopyToOutputDirectory>
    </Content>
    <Content Include="openmetaverse_data\static_assets\63af4bbd-7dba-fb00-01f6-bc2126ece403">
      <CopyToOutputDirectory>PreserveNewest</CopyToOutputDirectory>
    </Content>
    <Content Include="openmetaverse_data\static_assets\666307d9-a860-572d-6fd4-c3ab8865c094">
      <CopyToOutputDirectory>PreserveNewest</CopyToOutputDirectory>
    </Content>
    <Content Include="openmetaverse_data\static_assets\66d174a6-66dc-cfe4-5b51-48b3be18d099">
      <CopyToOutputDirectory>PreserveNewest</CopyToOutputDirectory>
    </Content>
    <Content Include="openmetaverse_data\static_assets\66ecd9bd-22e1-2633-f41e-ad1a38205662">
      <CopyToOutputDirectory>PreserveNewest</CopyToOutputDirectory>
    </Content>
    <Content Include="openmetaverse_data\static_assets\6802d553-49da-0778-9f85-1599a2266526">
      <CopyToOutputDirectory>PreserveNewest</CopyToOutputDirectory>
    </Content>
    <Content Include="openmetaverse_data\static_assets\6883a61a-b27b-5914-a61e-dda118a9ee2c">
      <CopyToOutputDirectory>PreserveNewest</CopyToOutputDirectory>
    </Content>
    <Content Include="openmetaverse_data\static_assets\68efa755-f0dd-8da2-38e9-bc9ea6b4ddd6">
      <CopyToOutputDirectory>PreserveNewest</CopyToOutputDirectory>
    </Content>
    <Content Include="openmetaverse_data\static_assets\693f12af-3bd9-8dcd-0395-32a967cc812d">
      <CopyToOutputDirectory>PreserveNewest</CopyToOutputDirectory>
    </Content>
    <Content Include="openmetaverse_data\static_assets\697ed804-815c-f195-597c-dce51b86713b">
      <CopyToOutputDirectory>PreserveNewest</CopyToOutputDirectory>
    </Content>
    <Content Include="openmetaverse_data\static_assets\69a2052e-1777-df94-49bd-8675ca576d87">
      <CopyToOutputDirectory>PreserveNewest</CopyToOutputDirectory>
    </Content>
    <Content Include="openmetaverse_data\static_assets\6af61452-5a3b-7fd3-4604-dc397aa9184b">
      <CopyToOutputDirectory>PreserveNewest</CopyToOutputDirectory>
    </Content>
    <Content Include="openmetaverse_data\static_assets\6b61c8e8-4747-0d75-12d7-e49ff207a4ca">
      <CopyToOutputDirectory>PreserveNewest</CopyToOutputDirectory>
    </Content>
    <Content Include="openmetaverse_data\static_assets\6bd01860-4ebd-127a-bb3d-d1427e8e0c42">
      <CopyToOutputDirectory>PreserveNewest</CopyToOutputDirectory>
    </Content>
    <Content Include="openmetaverse_data\static_assets\6ed24bd8-91aa-4b12-ccc7-c97c857ab4e0">
      <CopyToOutputDirectory>PreserveNewest</CopyToOutputDirectory>
    </Content>
    <Content Include="openmetaverse_data\static_assets\709ea28e-1573-c023-8bf8-520c8bc637fa">
      <CopyToOutputDirectory>PreserveNewest</CopyToOutputDirectory>
    </Content>
    <Content Include="openmetaverse_data\static_assets\70ea714f-3a97-d742-1b01-590a8fcd1db5">
      <CopyToOutputDirectory>PreserveNewest</CopyToOutputDirectory>
    </Content>
    <Content Include="openmetaverse_data\static_assets\72560c27-e48b-a6a5-10e3-d21dfb4bd4fb">
      <CopyToOutputDirectory>PreserveNewest</CopyToOutputDirectory>
    </Content>
    <Content Include="openmetaverse_data\static_assets\7693f268-06c7-ea71-fa21-2b30d6533f8f">
      <CopyToOutputDirectory>PreserveNewest</CopyToOutputDirectory>
    </Content>
    <Content Include="openmetaverse_data\static_assets\76d30ee1-c369-12ec-8dbc-9cf2f51120ff">
      <CopyToOutputDirectory>PreserveNewest</CopyToOutputDirectory>
    </Content>
    <Content Include="openmetaverse_data\static_assets\76f7ced2-4f91-31c8-ff7d-e76b19abfa40">
      <CopyToOutputDirectory>PreserveNewest</CopyToOutputDirectory>
    </Content>
    <Content Include="openmetaverse_data\static_assets\7700f429-88f0-7e57-7714-33c73ad1a4eb">
      <CopyToOutputDirectory>PreserveNewest</CopyToOutputDirectory>
    </Content>
    <Content Include="openmetaverse_data\static_assets\7705007b-f459-0b49-e8f3-dd4eff6f82c2">
      <CopyToOutputDirectory>PreserveNewest</CopyToOutputDirectory>
    </Content>
    <Content Include="openmetaverse_data\static_assets\790d7d90-eba9-d269-2d38-5cd2e36e7b93">
      <CopyToOutputDirectory>PreserveNewest</CopyToOutputDirectory>
    </Content>
    <Content Include="openmetaverse_data\static_assets\792c8d21-c931-31be-0319-1779a0f8caf4">
      <CopyToOutputDirectory>PreserveNewest</CopyToOutputDirectory>
    </Content>
    <Content Include="openmetaverse_data\static_assets\7a17b059-12b2-41b1-570a-186368b6aa6f">
      <CopyToOutputDirectory>PreserveNewest</CopyToOutputDirectory>
    </Content>
    <Content Include="openmetaverse_data\static_assets\7a4e87fe-de39-6fcb-6223-024b00893244">
      <CopyToOutputDirectory>PreserveNewest</CopyToOutputDirectory>
    </Content>
    <Content Include="openmetaverse_data\static_assets\7db00ccd-f380-f3ee-439d-61968ec69c8a">
      <CopyToOutputDirectory>PreserveNewest</CopyToOutputDirectory>
    </Content>
    <Content Include="openmetaverse_data\static_assets\7fa32e57-0b88-d0f5-37b5-65ddf513e341">
      <CopyToOutputDirectory>PreserveNewest</CopyToOutputDirectory>
    </Content>
    <Content Include="openmetaverse_data\static_assets\80700431-74ec-a008-14f8-77575e73693f">
      <CopyToOutputDirectory>PreserveNewest</CopyToOutputDirectory>
    </Content>
    <Content Include="openmetaverse_data\static_assets\81287180-509d-477c-b10d-d68e403d5bcb">
      <CopyToOutputDirectory>PreserveNewest</CopyToOutputDirectory>
    </Content>
    <Content Include="openmetaverse_data\static_assets\815c3d49-d7fa-0214-3053-8eb9e63fda4c">
      <CopyToOutputDirectory>PreserveNewest</CopyToOutputDirectory>
    </Content>
    <Content Include="openmetaverse_data\static_assets\8175bd9f-ac1a-39e6-7cc6-93ab762f49bc">
      <CopyToOutputDirectory>PreserveNewest</CopyToOutputDirectory>
    </Content>
    <Content Include="openmetaverse_data\static_assets\82e99230-c906-1403-4d9c-3889dd98daba">
      <CopyToOutputDirectory>PreserveNewest</CopyToOutputDirectory>
    </Content>
    <Content Include="openmetaverse_data\static_assets\83bf1baf-6fdc-9906-9ab7-3113a3728136">
      <CopyToOutputDirectory>PreserveNewest</CopyToOutputDirectory>
    </Content>
    <Content Include="openmetaverse_data\static_assets\83ff59fe-2346-f236-9009-4e3608af64c1">
      <CopyToOutputDirectory>PreserveNewest</CopyToOutputDirectory>
    </Content>
    <Content Include="openmetaverse_data\static_assets\85428680-6bf9-3e64-b489-6f81087c24bd">
      <CopyToOutputDirectory>PreserveNewest</CopyToOutputDirectory>
    </Content>
    <Content Include="openmetaverse_data\static_assets\85995026-eade-5d78-d364-94a64512cb66">
      <CopyToOutputDirectory>PreserveNewest</CopyToOutputDirectory>
    </Content>
    <Content Include="openmetaverse_data\static_assets\865c5fe0-aafb-671a-8ad5-778beb24b6f8">
      <CopyToOutputDirectory>PreserveNewest</CopyToOutputDirectory>
    </Content>
    <Content Include="openmetaverse_data\static_assets\869ecdad-a44b-671e-3266-56aef2e3ac2e">
      <CopyToOutputDirectory>PreserveNewest</CopyToOutputDirectory>
    </Content>
    <Content Include="openmetaverse_data\static_assets\8868cfa3-5b82-97ab-dc38-ded906f7fd90">
      <CopyToOutputDirectory>PreserveNewest</CopyToOutputDirectory>
    </Content>
    <Content Include="openmetaverse_data\static_assets\8ac9b0b4-9409-383a-1339-5373895f5368">
      <CopyToOutputDirectory>PreserveNewest</CopyToOutputDirectory>
    </Content>
    <Content Include="openmetaverse_data\static_assets\8b102617-bcba-037b-86c1-b76219f90c88">
      <CopyToOutputDirectory>PreserveNewest</CopyToOutputDirectory>
    </Content>
    <Content Include="openmetaverse_data\static_assets\8b753e16-bd7d-2bb3-7765-671b7b31e77c">
      <CopyToOutputDirectory>PreserveNewest</CopyToOutputDirectory>
    </Content>
    <Content Include="openmetaverse_data\static_assets\8ccf1744-1509-7537-0fb5-1d33d2eefaf8">
      <CopyToOutputDirectory>PreserveNewest</CopyToOutputDirectory>
    </Content>
    <Content Include="openmetaverse_data\static_assets\8dbc8a59-18ec-c9c0-8edf-ddcb8a749e5f">
      <CopyToOutputDirectory>PreserveNewest</CopyToOutputDirectory>
    </Content>
    <Content Include="openmetaverse_data\static_assets\8ea9f72c-6e64-e6bf-34ed-2713f84db063">
      <CopyToOutputDirectory>PreserveNewest</CopyToOutputDirectory>
    </Content>
    <Content Include="openmetaverse_data\static_assets\90bdcd26-2c6b-44a7-aab2-18c5a04f3fc3">
      <CopyToOutputDirectory>PreserveNewest</CopyToOutputDirectory>
    </Content>
    <Content Include="openmetaverse_data\static_assets\90e38814-7029-18a2-70ea-346ca73569aa">
      <CopyToOutputDirectory>PreserveNewest</CopyToOutputDirectory>
    </Content>
    <Content Include="openmetaverse_data\static_assets\92624d3e-1068-f1aa-a5ec-8244585193ed">
      <CopyToOutputDirectory>PreserveNewest</CopyToOutputDirectory>
    </Content>
    <Content Include="openmetaverse_data\static_assets\928cae18-e31d-76fd-9cc9-2f55160ff818">
      <CopyToOutputDirectory>PreserveNewest</CopyToOutputDirectory>
    </Content>
    <Content Include="openmetaverse_data\static_assets\944890c6-1960-b1a7-f50a-c05651720d7e">
      <CopyToOutputDirectory>PreserveNewest</CopyToOutputDirectory>
    </Content>
    <Content Include="openmetaverse_data\static_assets\94669140-c63b-8805-5561-62f5e24206ea">
      <CopyToOutputDirectory>PreserveNewest</CopyToOutputDirectory>
    </Content>
    <Content Include="openmetaverse_data\static_assets\951469f4-c7b2-c818-9dee-ad7eea8c30b7">
      <CopyToOutputDirectory>PreserveNewest</CopyToOutputDirectory>
    </Content>
    <Content Include="openmetaverse_data\static_assets\9583adac-bc9b-a021-ab8f-26018db46ab5">
      <CopyToOutputDirectory>PreserveNewest</CopyToOutputDirectory>
    </Content>
    <Content Include="openmetaverse_data\static_assets\97c5742d-1d74-9408-2bae-9738a9e9d084">
      <CopyToOutputDirectory>PreserveNewest</CopyToOutputDirectory>
    </Content>
    <Content Include="openmetaverse_data\static_assets\9b0c1c4e-8ac7-7969-1494-28c874c4f668">
      <CopyToOutputDirectory>PreserveNewest</CopyToOutputDirectory>
    </Content>
    <Content Include="openmetaverse_data\static_assets\9b29cd61-c45b-5689-ded2-91756b8d76a9">
      <CopyToOutputDirectory>PreserveNewest</CopyToOutputDirectory>
    </Content>
    <Content Include="openmetaverse_data\static_assets\9b37423a-caf6-3bb6-f4e8-60a11ccee1af">
      <CopyToOutputDirectory>PreserveNewest</CopyToOutputDirectory>
    </Content>
    <Content Include="openmetaverse_data\static_assets\9ba1c942-08be-e43a-fb29-16ad440efc50">
      <CopyToOutputDirectory>PreserveNewest</CopyToOutputDirectory>
    </Content>
    <Content Include="openmetaverse_data\static_assets\9cde58a2-05ba-5c21-5c90-b76079185990">
      <CopyToOutputDirectory>PreserveNewest</CopyToOutputDirectory>
    </Content>
    <Content Include="openmetaverse_data\static_assets\9e439264-0a7b-9190-d128-995092499c28">
      <CopyToOutputDirectory>PreserveNewest</CopyToOutputDirectory>
    </Content>
    <Content Include="openmetaverse_data\static_assets\9f496bd2-589a-709f-16cc-69bf7df1d36c">
      <CopyToOutputDirectory>PreserveNewest</CopyToOutputDirectory>
    </Content>
    <Content Include="openmetaverse_data\static_assets\a00917ca-047d-a3ea-d246-63265f904a6e">
      <CopyToOutputDirectory>PreserveNewest</CopyToOutputDirectory>
    </Content>
    <Content Include="openmetaverse_data\static_assets\a166cdc3-ea15-0c01-ca5b-d3fed6e3ca75">
      <CopyToOutputDirectory>PreserveNewest</CopyToOutputDirectory>
    </Content>
    <Content Include="openmetaverse_data\static_assets\a41965be-10f2-1625-df3b-2fe35716998b">
      <CopyToOutputDirectory>PreserveNewest</CopyToOutputDirectory>
    </Content>
    <Content Include="openmetaverse_data\static_assets\a53d49ad-d705-dd1b-318e-4d1cf3c04a11">
      <CopyToOutputDirectory>PreserveNewest</CopyToOutputDirectory>
    </Content>
    <Content Include="openmetaverse_data\static_assets\a54d8ee2-28bb-80a9-7f0c-7afbbe24a5d6">
      <CopyToOutputDirectory>PreserveNewest</CopyToOutputDirectory>
    </Content>
    <Content Include="openmetaverse_data\static_assets\a6a09cb1-0845-5ec0-051e-16bb79b30ddf">
      <CopyToOutputDirectory>PreserveNewest</CopyToOutputDirectory>
    </Content>
    <Content Include="openmetaverse_data\static_assets\a8dee56f-2eae-9e7a-05a2-6fb92b97e21e">
      <CopyToOutputDirectory>PreserveNewest</CopyToOutputDirectory>
    </Content>
    <Content Include="openmetaverse_data\static_assets\a8dee7f6-a796-12a0-91bd-abf2fff300cc">
      <CopyToOutputDirectory>PreserveNewest</CopyToOutputDirectory>
    </Content>
    <Content Include="openmetaverse_data\static_assets\a94ef3a0-7119-67b6-67e0-d93d5b08a544">
      <CopyToOutputDirectory>PreserveNewest</CopyToOutputDirectory>
    </Content>
    <Content Include="openmetaverse_data\static_assets\aa134404-7dac-7aca-2cba-435f9db875ca">
      <CopyToOutputDirectory>PreserveNewest</CopyToOutputDirectory>
    </Content>
    <Content Include="openmetaverse_data\static_assets\aa9d6d53-2647-f731-97eb-e07a47febb57">
      <CopyToOutputDirectory>PreserveNewest</CopyToOutputDirectory>
    </Content>
    <Content Include="openmetaverse_data\static_assets\abe169ff-ee4d-0e22-aa03-19b8116fdd7a">
      <CopyToOutputDirectory>PreserveNewest</CopyToOutputDirectory>
    </Content>
    <Content Include="openmetaverse_data\static_assets\aca78492-0487-03ec-4eb5-5c8e76c837e1">
      <CopyToOutputDirectory>PreserveNewest</CopyToOutputDirectory>
    </Content>
    <Content Include="openmetaverse_data\static_assets\ad22cda1-00c1-21cc-2f35-9ea5b8636f9e">
      <CopyToOutputDirectory>PreserveNewest</CopyToOutputDirectory>
    </Content>
    <Content Include="openmetaverse_data\static_assets\ad4e858f-08a7-e67a-4d55-b0fc18b2518b">
      <CopyToOutputDirectory>PreserveNewest</CopyToOutputDirectory>
    </Content>
    <Content Include="openmetaverse_data\static_assets\ad88e068-dc0a-6ef2-5a97-929ad01d883b">
      <CopyToOutputDirectory>PreserveNewest</CopyToOutputDirectory>
    </Content>
    <Content Include="openmetaverse_data\static_assets\aec4610c-757f-bc4e-c092-c6e9caf18daf">
      <CopyToOutputDirectory>PreserveNewest</CopyToOutputDirectory>
    </Content>
    <Content Include="openmetaverse_data\static_assets\af2b8320-e579-2c41-b717-969759aeb3ca">
      <CopyToOutputDirectory>PreserveNewest</CopyToOutputDirectory>
    </Content>
    <Content Include="openmetaverse_data\static_assets\afb80807-4214-7f3c-55b8-00858f56d37a">
      <CopyToOutputDirectory>PreserveNewest</CopyToOutputDirectory>
    </Content>
    <Content Include="openmetaverse_data\static_assets\afd64d9d-572d-b4f1-69bc-a79f70768177">
      <CopyToOutputDirectory>PreserveNewest</CopyToOutputDirectory>
    </Content>
    <Content Include="openmetaverse_data\static_assets\b0dc417c-1f11-af36-2e80-7e7489fa7cdc">
      <CopyToOutputDirectory>PreserveNewest</CopyToOutputDirectory>
    </Content>
    <Content Include="openmetaverse_data\static_assets\b1709c8d-ecd3-54a1-4f28-d55ac0840782">
      <CopyToOutputDirectory>PreserveNewest</CopyToOutputDirectory>
    </Content>
    <Content Include="openmetaverse_data\static_assets\b1dc34e2-c8fb-3885-3a7e-10be1d5589dd">
      <CopyToOutputDirectory>PreserveNewest</CopyToOutputDirectory>
    </Content>
    <Content Include="openmetaverse_data\static_assets\b1ed7982-c68e-a982-7561-52a88a5298c0">
      <CopyToOutputDirectory>PreserveNewest</CopyToOutputDirectory>
    </Content>
    <Content Include="openmetaverse_data\static_assets\b312b10e-65ab-a0a4-8b3c-1326ea8e3ed9">
      <CopyToOutputDirectory>PreserveNewest</CopyToOutputDirectory>
    </Content>
    <Content Include="openmetaverse_data\static_assets\b57c996d-cb06-43c8-749d-e9ce361f172e">
      <CopyToOutputDirectory>PreserveNewest</CopyToOutputDirectory>
    </Content>
    <Content Include="openmetaverse_data\static_assets\b5b4a67d-0aee-30d2-72cd-77b333e932ef">
      <CopyToOutputDirectory>PreserveNewest</CopyToOutputDirectory>
    </Content>
    <Content Include="openmetaverse_data\static_assets\b5ea617e-47cf-612b-2d99-8c6f6dcac218">
      <CopyToOutputDirectory>PreserveNewest</CopyToOutputDirectory>
    </Content>
    <Content Include="openmetaverse_data\static_assets\b606cdd6-4c22-6cc0-4614-560e6b9beeba">
      <CopyToOutputDirectory>PreserveNewest</CopyToOutputDirectory>
    </Content>
    <Content Include="openmetaverse_data\static_assets\b68a3d7c-de9e-fc87-eec8-543d787e5b0d">
      <CopyToOutputDirectory>PreserveNewest</CopyToOutputDirectory>
    </Content>
    <Content Include="openmetaverse_data\static_assets\b6e66a0e-f8db-0d4b-9259-7e9b20562b73">
      <CopyToOutputDirectory>PreserveNewest</CopyToOutputDirectory>
    </Content>
    <Content Include="openmetaverse_data\static_assets\b6f560d1-e2ad-24df-344c-2943c47a6775">
      <CopyToOutputDirectory>PreserveNewest</CopyToOutputDirectory>
    </Content>
    <Content Include="openmetaverse_data\static_assets\b8c8b2a3-9008-1771-3bfc-90924955ab2d">
      <CopyToOutputDirectory>PreserveNewest</CopyToOutputDirectory>
    </Content>
    <Content Include="openmetaverse_data\static_assets\b8de1c20-7eba-2101-f2e3-9ed132838dcc">
      <CopyToOutputDirectory>PreserveNewest</CopyToOutputDirectory>
    </Content>
    <Content Include="openmetaverse_data\static_assets\b906c4ba-703b-1940-32a3-0c7f7d791510">
      <CopyToOutputDirectory>PreserveNewest</CopyToOutputDirectory>
    </Content>
    <Content Include="openmetaverse_data\static_assets\ba38eeb2-d35f-0a07-0c04-0eb42fcc6010">
      <CopyToOutputDirectory>PreserveNewest</CopyToOutputDirectory>
    </Content>
    <Content Include="openmetaverse_data\static_assets\bacd48be-6733-7842-dd1f-8802e920f3ba">
      <CopyToOutputDirectory>PreserveNewest</CopyToOutputDirectory>
    </Content>
    <Content Include="openmetaverse_data\static_assets\bc2ff144-9a36-fdd0-316d-d86f5c9a43ac">
      <CopyToOutputDirectory>PreserveNewest</CopyToOutputDirectory>
    </Content>
    <Content Include="openmetaverse_data\static_assets\bd07ffa9-426c-69da-d27a-e54e4ebbc73c">
      <CopyToOutputDirectory>PreserveNewest</CopyToOutputDirectory>
    </Content>
    <Content Include="openmetaverse_data\static_assets\be969774-2a2b-0534-daee-f69357ff4adf">
      <CopyToOutputDirectory>PreserveNewest</CopyToOutputDirectory>
    </Content>
    <Content Include="openmetaverse_data\static_assets\c0c4030f-c02b-49de-24ba-2331f43fe41c">
      <CopyToOutputDirectory>PreserveNewest</CopyToOutputDirectory>
    </Content>
    <Content Include="openmetaverse_data\static_assets\c1a68df8-3a01-4f17-0bab-10eb7df9c22a">
      <CopyToOutputDirectory>PreserveNewest</CopyToOutputDirectory>
    </Content>
    <Content Include="openmetaverse_data\static_assets\c1bc7f36-3ba0-d844-f93c-93be945d644f">
      <CopyToOutputDirectory>PreserveNewest</CopyToOutputDirectory>
    </Content>
    <Content Include="openmetaverse_data\static_assets\c272cb94-0081-49bb-d45e-aeda288b3c06">
      <CopyToOutputDirectory>PreserveNewest</CopyToOutputDirectory>
    </Content>
    <Content Include="openmetaverse_data\static_assets\c437fefd-6025-fd89-e65c-aec2732f3007">
      <CopyToOutputDirectory>PreserveNewest</CopyToOutputDirectory>
    </Content>
    <Content Include="openmetaverse_data\static_assets\c4ca6188-9127-4f31-0158-23c4e2f93304">
      <CopyToOutputDirectory>PreserveNewest</CopyToOutputDirectory>
    </Content>
    <Content Include="openmetaverse_data\static_assets\c4d1b050-1784-feb4-474f-ec3b1f1a29cb">
      <CopyToOutputDirectory>PreserveNewest</CopyToOutputDirectory>
    </Content>
    <Content Include="openmetaverse_data\static_assets\c521ad1f-06f0-8711-f313-5737a38f0d78">
      <CopyToOutputDirectory>PreserveNewest</CopyToOutputDirectory>
    </Content>
    <Content Include="openmetaverse_data\static_assets\c541c47f-e0c0-058b-ad1a-d6ae3a4584d9">
      <CopyToOutputDirectory>PreserveNewest</CopyToOutputDirectory>
    </Content>
    <Content Include="openmetaverse_data\static_assets\c5d0cab3-4a69-2f35-71ee-6dba0ce0c85c">
      <CopyToOutputDirectory>PreserveNewest</CopyToOutputDirectory>
    </Content>
    <Content Include="openmetaverse_data\static_assets\c63ac707-6325-14c8-d681-54b81d0dff77">
      <CopyToOutputDirectory>PreserveNewest</CopyToOutputDirectory>
    </Content>
    <Content Include="openmetaverse_data\static_assets\c8d70bed-535b-3d97-5d17-6136a209fbe6">
      <CopyToOutputDirectory>PreserveNewest</CopyToOutputDirectory>
    </Content>
    <Content Include="openmetaverse_data\static_assets\c8e42d32-7310-6906-c903-cab5d4a34656">
      <CopyToOutputDirectory>PreserveNewest</CopyToOutputDirectory>
    </Content>
    <Content Include="openmetaverse_data\static_assets\ca5b3f14-3194-7a2b-c894-aa699b718d1f">
      <CopyToOutputDirectory>PreserveNewest</CopyToOutputDirectory>
    </Content>
    <Content Include="openmetaverse_data\static_assets\cd28b69b-9c95-bb78-3f94-8d605ff1bb12">
      <CopyToOutputDirectory>PreserveNewest</CopyToOutputDirectory>
    </Content>
    <Content Include="openmetaverse_data\static_assets\cd55f18e-c1bf-70a5-5b53-a114fdc44930">
      <CopyToOutputDirectory>PreserveNewest</CopyToOutputDirectory>
    </Content>
    <Content Include="openmetaverse_data\static_assets\cd7668a6-7011-d7e2-ead8-fc69eff1a104">
      <CopyToOutputDirectory>PreserveNewest</CopyToOutputDirectory>
    </Content>
    <Content Include="openmetaverse_data\static_assets\ce58f877-251f-b025-9227-4be3456faf58">
      <CopyToOutputDirectory>PreserveNewest</CopyToOutputDirectory>
    </Content>
    <Content Include="openmetaverse_data\static_assets\cf03c095-647e-bd96-4ce2-63202cd5a171">
      <CopyToOutputDirectory>PreserveNewest</CopyToOutputDirectory>
    </Content>
    <Content Include="openmetaverse_data\static_assets\d08d1a27-9410-dbd7-cc4f-ae1a8837b49d">
      <CopyToOutputDirectory>PreserveNewest</CopyToOutputDirectory>
    </Content>
    <Content Include="openmetaverse_data\static_assets\d1b530a9-b4c8-aeaf-9300-9b9d30c715d1">
      <CopyToOutputDirectory>PreserveNewest</CopyToOutputDirectory>
    </Content>
    <Content Include="openmetaverse_data\static_assets\d26fbcbc-1985-92ef-0cf0-7148b7ed0c08">
      <CopyToOutputDirectory>PreserveNewest</CopyToOutputDirectory>
    </Content>
    <Content Include="openmetaverse_data\static_assets\d2f2ee58-8ad1-06c9-d8d3-3827ba31567a">
      <CopyToOutputDirectory>PreserveNewest</CopyToOutputDirectory>
    </Content>
    <Content Include="openmetaverse_data\static_assets\d40491cc-3629-a090-d11f-ee947d9125a8">
      <CopyToOutputDirectory>PreserveNewest</CopyToOutputDirectory>
    </Content>
    <Content Include="openmetaverse_data\static_assets\d53b27ad-73b9-8ea4-0896-7890b57dd8ed">
      <CopyToOutputDirectory>PreserveNewest</CopyToOutputDirectory>
    </Content>
    <Content Include="openmetaverse_data\static_assets\d60c41d2-7c24-7074-d3fa-6101cea22a51">
      <CopyToOutputDirectory>PreserveNewest</CopyToOutputDirectory>
    </Content>
    <Content Include="openmetaverse_data\static_assets\d6c00693-90e0-cbbd-cd3d-3a6ccd510f14">
      <CopyToOutputDirectory>PreserveNewest</CopyToOutputDirectory>
    </Content>
    <Content Include="openmetaverse_data\static_assets\d83fa0e5-97ed-7eb2-e798-7bd006215cb4">
      <CopyToOutputDirectory>PreserveNewest</CopyToOutputDirectory>
    </Content>
    <Content Include="openmetaverse_data\static_assets\d918a0d8-7291-ce83-762f-3f68dcc7402d">
      <CopyToOutputDirectory>PreserveNewest</CopyToOutputDirectory>
    </Content>
    <Content Include="openmetaverse_data\static_assets\d973aaf2-ff8d-3b05-8c81-48305210b3bf">
      <CopyToOutputDirectory>PreserveNewest</CopyToOutputDirectory>
    </Content>
    <Content Include="openmetaverse_data\static_assets\db84829b-462c-ee83-1e27-9bbee66bd624">
      <CopyToOutputDirectory>PreserveNewest</CopyToOutputDirectory>
    </Content>
    <Content Include="openmetaverse_data\static_assets\dbd054f1-132b-cc22-e46a-bad83c230c91">
      <CopyToOutputDirectory>PreserveNewest</CopyToOutputDirectory>
    </Content>
    <Content Include="openmetaverse_data\static_assets\ddcd68c1-0cb9-4b32-a475-f2b9b96ec8d5">
      <CopyToOutputDirectory>PreserveNewest</CopyToOutputDirectory>
    </Content>
    <Content Include="openmetaverse_data\static_assets\df074f93-968a-2588-8ef5-7db3b21dff6d">
      <CopyToOutputDirectory>PreserveNewest</CopyToOutputDirectory>
    </Content>
    <Content Include="openmetaverse_data\static_assets\e04d450d-fdb5-0432-fd68-818aaf5935f8">
      <CopyToOutputDirectory>PreserveNewest</CopyToOutputDirectory>
    </Content>
    <Content Include="openmetaverse_data\static_assets\e2efe57f-70e8-35e5-b92c-280e3e9c6e1f">
      <CopyToOutputDirectory>PreserveNewest</CopyToOutputDirectory>
    </Content>
    <Content Include="openmetaverse_data\static_assets\e4485e5d-6bcc-e5ca-96fd-303227e93d6c">
      <CopyToOutputDirectory>PreserveNewest</CopyToOutputDirectory>
    </Content>
    <Content Include="openmetaverse_data\static_assets\e5c8f3c2-9e65-5c4b-03c4-d8205f626b37">
      <CopyToOutputDirectory>PreserveNewest</CopyToOutputDirectory>
    </Content>
    <Content Include="openmetaverse_data\static_assets\e7135c15-a7bc-637e-2664-b6fbdc22428c">
      <CopyToOutputDirectory>PreserveNewest</CopyToOutputDirectory>
    </Content>
    <Content Include="openmetaverse_data\static_assets\e7263f17-46cf-5deb-7e5a-ecc0776f5241">
      <CopyToOutputDirectory>PreserveNewest</CopyToOutputDirectory>
    </Content>
    <Content Include="openmetaverse_data\static_assets\e7584536-86f2-c962-405d-d14adff71f38">
      <CopyToOutputDirectory>PreserveNewest</CopyToOutputDirectory>
    </Content>
    <Content Include="openmetaverse_data\static_assets\ea633413-8006-180a-c3ba-96dd1d756720">
      <CopyToOutputDirectory>PreserveNewest</CopyToOutputDirectory>
    </Content>
    <Content Include="openmetaverse_data\static_assets\ea9ab69b-c2c7-3e18-a50b-37a9cfe457cd">
      <CopyToOutputDirectory>PreserveNewest</CopyToOutputDirectory>
    </Content>
    <Content Include="openmetaverse_data\static_assets\eae8905b-271a-99e2-4c0e-31106afd100c">
      <CopyToOutputDirectory>PreserveNewest</CopyToOutputDirectory>
    </Content>
    <Content Include="openmetaverse_data\static_assets\ec952cca-61ef-aa3b-2789-4d1344f016de">
      <CopyToOutputDirectory>PreserveNewest</CopyToOutputDirectory>
    </Content>
    <Content Include="openmetaverse_data\static_assets\eefc79be-daae-a239-8c04-890f5d23654a">
      <CopyToOutputDirectory>PreserveNewest</CopyToOutputDirectory>
    </Content>
    <Content Include="openmetaverse_data\static_assets\ef62d355-c815-4816-2474-b1acc21094a6">
      <CopyToOutputDirectory>PreserveNewest</CopyToOutputDirectory>
    </Content>
    <Content Include="openmetaverse_data\static_assets\efdc1727-8b8a-c800-4077-975fc27ee2f2">
      <CopyToOutputDirectory>PreserveNewest</CopyToOutputDirectory>
    </Content>
    <Content Include="openmetaverse_data\static_assets\f061723d-0a18-754f-66ee-29a44795a32f">
      <CopyToOutputDirectory>PreserveNewest</CopyToOutputDirectory>
    </Content>
    <Content Include="openmetaverse_data\static_assets\f22fed8b-a5ed-2c93-64d5-bdd8b93c889f">
      <CopyToOutputDirectory>PreserveNewest</CopyToOutputDirectory>
    </Content>
    <Content Include="openmetaverse_data\static_assets\f2483d55-bc31-38c0-65b2-9f7e87fce5c4">
      <CopyToOutputDirectory>PreserveNewest</CopyToOutputDirectory>
    </Content>
    <Content Include="openmetaverse_data\static_assets\f2bed5f9-9d44-39af-b0cd-257b2a17fe40">
      <CopyToOutputDirectory>PreserveNewest</CopyToOutputDirectory>
    </Content>
    <Content Include="openmetaverse_data\static_assets\f3061aa3-0069-96b4-67b5-e16633a2ef30">
      <CopyToOutputDirectory>PreserveNewest</CopyToOutputDirectory>
    </Content>
    <Content Include="openmetaverse_data\static_assets\f3300ad9-3462-1d07-2044-0fef80062da0">
      <CopyToOutputDirectory>PreserveNewest</CopyToOutputDirectory>
    </Content>
    <Content Include="openmetaverse_data\static_assets\f4714624-bdc5-f596-5c6f-789b438becf9">
      <CopyToOutputDirectory>PreserveNewest</CopyToOutputDirectory>
    </Content>
    <Content Include="openmetaverse_data\static_assets\f4f00d6e-b9fe-9292-f4cb-0ae06ea58d57">
      <CopyToOutputDirectory>PreserveNewest</CopyToOutputDirectory>
    </Content>
    <Content Include="openmetaverse_data\static_assets\f5fc7433-043d-e819-8298-f519a119b688">
      <CopyToOutputDirectory>PreserveNewest</CopyToOutputDirectory>
    </Content>
    <Content Include="openmetaverse_data\static_assets\f67a2a68-6c1d-6fc0-29fd-7ec01c0b5946">
      <CopyToOutputDirectory>PreserveNewest</CopyToOutputDirectory>
    </Content>
    <Content Include="openmetaverse_data\static_assets\f76e4009-1b0f-125f-1d81-e3d774f4a838">
      <CopyToOutputDirectory>PreserveNewest</CopyToOutputDirectory>
    </Content>
    <Content Include="openmetaverse_data\static_assets\f868fcfc-1377-396a-1635-4ac71a58a4fc">
      <CopyToOutputDirectory>PreserveNewest</CopyToOutputDirectory>
    </Content>
    <Content Include="openmetaverse_data\static_assets\fa743da9-7e6e-d88e-3e4f-143dcb4fc01b">
      <CopyToOutputDirectory>PreserveNewest</CopyToOutputDirectory>
    </Content>
    <Content Include="openmetaverse_data\static_assets\fb262981-4295-f048-c280-629081bf3b6b">
      <CopyToOutputDirectory>PreserveNewest</CopyToOutputDirectory>
    </Content>
    <Content Include="openmetaverse_data\static_assets\fc3de4b8-bd3e-662b-934c-b72714dab5bf">
      <CopyToOutputDirectory>PreserveNewest</CopyToOutputDirectory>
    </Content>
    <Content Include="openmetaverse_data\static_assets\fd037134-85d4-f241-72c6-4f42164fedee">
      <CopyToOutputDirectory>PreserveNewest</CopyToOutputDirectory>
    </Content>
    <Content Include="openmetaverse_data\static_assets\fe63b3df-0557-c6fe-836a-a353f8108660">
      <CopyToOutputDirectory>PreserveNewest</CopyToOutputDirectory>
    </Content>
    <Content Include="openmetaverse_data\static_assets\ff1114e1-4063-3abe-de2f-6d13f6cae508">
      <CopyToOutputDirectory>PreserveNewest</CopyToOutputDirectory>
    </Content>
    <Content Include="openmetaverse_data\static_assets\ff201a24-6893-4c41-77f2-bf707481e585">
      <CopyToOutputDirectory>PreserveNewest</CopyToOutputDirectory>
    </Content>
    <Content Include="openmetaverse_data\underpants_trial_female.tga">
      <CopyToOutputDirectory>PreserveNewest</CopyToOutputDirectory>
    </Content>
    <Content Include="openmetaverse_data\underpants_trial_male.tga">
      <CopyToOutputDirectory>PreserveNewest</CopyToOutputDirectory>
    </Content>
    <Content Include="openmetaverse_data\undershirt_trial_female.tga">
      <CopyToOutputDirectory>PreserveNewest</CopyToOutputDirectory>
    </Content>
    <Content Include="openmetaverse_data\upperbody_color.tga">
      <CopyToOutputDirectory>PreserveNewest</CopyToOutputDirectory>
    </Content>
    <Content Include="openmetaverse_data\upperbody_highlights_alpha.tga">
      <CopyToOutputDirectory>PreserveNewest</CopyToOutputDirectory>
    </Content>
    <Content Include="openmetaverse_data\upperbody_shading_alpha.tga">
      <CopyToOutputDirectory>PreserveNewest</CopyToOutputDirectory>
    </Content>
    <Content Include="openmetaverse_data\upperbodyfreckles_alpha.tga">
      <CopyToOutputDirectory>PreserveNewest</CopyToOutputDirectory>
    </Content>
    <Content Include="radegast.png">
      <CopyToOutputDirectory>PreserveNewest</CopyToOutputDirectory>
    </Content>
    <Content Include="shader_data\caust00.png">
      <CopyToOutputDirectory>PreserveNewest</CopyToOutputDirectory>
    </Content>
    <Content Include="shader_data\caust01.png">
      <CopyToOutputDirectory>PreserveNewest</CopyToOutputDirectory>
    </Content>
    <Content Include="shader_data\caust02.png">
      <CopyToOutputDirectory>PreserveNewest</CopyToOutputDirectory>
    </Content>
    <Content Include="shader_data\caust03.png">
      <CopyToOutputDirectory>PreserveNewest</CopyToOutputDirectory>
    </Content>
    <Content Include="shader_data\caust04.png">
      <CopyToOutputDirectory>PreserveNewest</CopyToOutputDirectory>
    </Content>
    <Content Include="shader_data\caust05.png">
      <CopyToOutputDirectory>PreserveNewest</CopyToOutputDirectory>
    </Content>
    <Content Include="shader_data\caust06.png">
      <CopyToOutputDirectory>PreserveNewest</CopyToOutputDirectory>
    </Content>
    <Content Include="shader_data\caust07.png">
      <CopyToOutputDirectory>PreserveNewest</CopyToOutputDirectory>
    </Content>
    <Content Include="shader_data\caust08.png">
      <CopyToOutputDirectory>PreserveNewest</CopyToOutputDirectory>
    </Content>
    <Content Include="shader_data\caust09.png">
      <CopyToOutputDirectory>PreserveNewest</CopyToOutputDirectory>
    </Content>
    <Content Include="shader_data\caust10.png">
      <CopyToOutputDirectory>PreserveNewest</CopyToOutputDirectory>
    </Content>
    <Content Include="shader_data\caust11.png">
      <CopyToOutputDirectory>PreserveNewest</CopyToOutputDirectory>
    </Content>
    <Content Include="shader_data\caust12.png">
      <CopyToOutputDirectory>PreserveNewest</CopyToOutputDirectory>
    </Content>
    <Content Include="shader_data\caust13.png">
      <CopyToOutputDirectory>PreserveNewest</CopyToOutputDirectory>
    </Content>
    <Content Include="shader_data\caust14.png">
      <CopyToOutputDirectory>PreserveNewest</CopyToOutputDirectory>
    </Content>
    <Content Include="shader_data\caust15.png">
      <CopyToOutputDirectory>PreserveNewest</CopyToOutputDirectory>
    </Content>
    <Content Include="shader_data\caust16.png">
      <CopyToOutputDirectory>PreserveNewest</CopyToOutputDirectory>
    </Content>
    <Content Include="shader_data\caust17.png">
      <CopyToOutputDirectory>PreserveNewest</CopyToOutputDirectory>
    </Content>
    <Content Include="shader_data\caust18.png">
      <CopyToOutputDirectory>PreserveNewest</CopyToOutputDirectory>
    </Content>
    <Content Include="shader_data\caust19.png">
      <CopyToOutputDirectory>PreserveNewest</CopyToOutputDirectory>
    </Content>
    <Content Include="shader_data\caust20.png">
      <CopyToOutputDirectory>PreserveNewest</CopyToOutputDirectory>
    </Content>
    <Content Include="shader_data\caust21.png">
      <CopyToOutputDirectory>PreserveNewest</CopyToOutputDirectory>
    </Content>
    <Content Include="shader_data\caust22.png">
      <CopyToOutputDirectory>PreserveNewest</CopyToOutputDirectory>
    </Content>
    <Content Include="shader_data\caust23.png">
      <CopyToOutputDirectory>PreserveNewest</CopyToOutputDirectory>
    </Content>
    <Content Include="shader_data\caust24.png">
      <CopyToOutputDirectory>PreserveNewest</CopyToOutputDirectory>
    </Content>
    <Content Include="shader_data\caust25.png">
      <CopyToOutputDirectory>PreserveNewest</CopyToOutputDirectory>
    </Content>
    <Content Include="shader_data\caust26.png">
      <CopyToOutputDirectory>PreserveNewest</CopyToOutputDirectory>
    </Content>
    <Content Include="shader_data\caust27.png">
      <CopyToOutputDirectory>PreserveNewest</CopyToOutputDirectory>
    </Content>
    <Content Include="shader_data\caust28.png">
      <CopyToOutputDirectory>PreserveNewest</CopyToOutputDirectory>
    </Content>
    <Content Include="shader_data\caust29.png">
      <CopyToOutputDirectory>PreserveNewest</CopyToOutputDirectory>
    </Content>
    <Content Include="shader_data\caust30.png">
      <CopyToOutputDirectory>PreserveNewest</CopyToOutputDirectory>
    </Content>
    <Content Include="shader_data\caust31.png">
      <CopyToOutputDirectory>PreserveNewest</CopyToOutputDirectory>
    </Content>
    <Content Include="shader_data\dudvmap.png">
      <CopyToOutputDirectory>PreserveNewest</CopyToOutputDirectory>
    </Content>
    <Content Include="shader_data\normalmap.png">
      <CopyToOutputDirectory>PreserveNewest</CopyToOutputDirectory>
    </Content>
    <Content Include="shader_data\reflection.png">
      <CopyToOutputDirectory>PreserveNewest</CopyToOutputDirectory>
    </Content>
    <Content Include="shader_data\shiny.frag">
      <CopyToOutputDirectory>PreserveNewest</CopyToOutputDirectory>
    </Content>
    <Content Include="shader_data\shiny.vert">
      <CopyToOutputDirectory>PreserveNewest</CopyToOutputDirectory>
    </Content>
    <Content Include="shader_data\water.frag">
      <CopyToOutputDirectory>PreserveNewest</CopyToOutputDirectory>
    </Content>
    <Content Include="shader_data\water.vert">
      <CopyToOutputDirectory>PreserveNewest</CopyToOutputDirectory>
    </Content>
  </ItemGroup>
  <ItemGroup>
    <Compile Remove="obj\x86\Debug\TemporaryGeneratedFile_036C0B5B-1481-4323-8D20-8F5ADCB23D92.cs" />
    <Compile Remove="obj\x86\Debug\TemporaryGeneratedFile_5937a670-0e60-4077-877b-f7221da3dda1.cs" />
    <Compile Remove="obj\x86\Debug\TemporaryGeneratedFile_E7A71F73-0F8D-4B9B-B56E-8E70B10BC5D3.cs" />
    <Compile Remove="obj\x86\Release\TemporaryGeneratedFile_036C0B5B-1481-4323-8D20-8F5ADCB23D92.cs" />
    <Compile Remove="obj\x86\Release\TemporaryGeneratedFile_5937a670-0e60-4077-877b-f7221da3dda1.cs" />
    <Compile Remove="obj\x86\Release\TemporaryGeneratedFile_E7A71F73-0F8D-4B9B-B56E-8E70B10BC5D3.cs" />
    <Compile Remove="obj\x86\ReleaseLinux\TemporaryGeneratedFile_036C0B5B-1481-4323-8D20-8F5ADCB23D92.cs" />
    <Compile Remove="obj\x86\ReleaseLinux\TemporaryGeneratedFile_5937a670-0e60-4077-877b-f7221da3dda1.cs" />
    <Compile Remove="obj\x86\ReleaseLinux\TemporaryGeneratedFile_E7A71F73-0F8D-4B9B-B56E-8E70B10BC5D3.cs" />
    <Compile Remove="obj\x86\ReleaseMacOS\TemporaryGeneratedFile_036C0B5B-1481-4323-8D20-8F5ADCB23D92.cs" />
    <Compile Remove="obj\x86\ReleaseMacOS\TemporaryGeneratedFile_5937a670-0e60-4077-877b-f7221da3dda1.cs" />
    <Compile Remove="obj\x86\ReleaseMacOS\TemporaryGeneratedFile_E7A71F73-0F8D-4B9B-B56E-8E70B10BC5D3.cs" />
    <Compile Remove="obj\x86\ReleaseWindows\TemporaryGeneratedFile_036C0B5B-1481-4323-8D20-8F5ADCB23D92.cs" />
    <Compile Remove="obj\x86\ReleaseWindows\TemporaryGeneratedFile_5937a670-0e60-4077-877b-f7221da3dda1.cs" />
    <Compile Remove="obj\x86\ReleaseWindows\TemporaryGeneratedFile_E7A71F73-0F8D-4B9B-B56E-8E70B10BC5D3.cs" />
  </ItemGroup>
  <ItemGroup>
    <ProjectReference Include="..\libremetaverse\LibreMetaverse.LslTools\LibreMetaverse.LslTools.csproj" />
    <ProjectReference Include="..\libremetaverse\LibreMetaverse.Rendering.Meshmerizer\LibreMetaverse.Rendering.Meshmerizer.csproj" />
    <ProjectReference Include="..\libremetaverse\LibreMetaverse.StructuredData\LibreMetaverse.StructuredData.csproj" />
    <ProjectReference Include="..\libremetaverse\LibreMetaverse.Utilities\LibreMetaverse.Utilities.csproj" />
    <ProjectReference Include="..\libremetaverse\LibreMetaverse.Types\LibreMetaverse.Types.csproj" />
    <ProjectReference Include="..\libremetaverse\LibreMetaverse.Voice.Vivox\LibreMetaverse.Voice.Vivox.csproj" />
    <ProjectReference Include="..\libremetaverse\LibreMetaverse\LibreMetaverse.csproj" />
    <ProjectReference Include="..\libremetaverse\PrimMesher\LibreMetaverse.PrimMesher.csproj" />
  </ItemGroup>
  <Import Project="AutogenerateFiles.targets" />
  <Target Name="GenerateCode" BeforeTargets="BeforeBuild" Condition="'$(RoslynCodeTaskFactory)'!=''">
	<Message Text="------ Autogenerating source files ------" Importance="high" />
	<MakeDir Directories="$(ProjectDir)Generated" Condition="!Exists('$(ProjectDir)Generated')" />
	<GenerateFile Filename="$(ProjectDir)Generated\AutogeneratedStrings.cs" Condition="Exists('$(ProjectDir)Generated')" />
	<ItemGroup>
	  <Compile Include="$(ProjectDir)Generated\AutogeneratedStrings.cs" />
	</ItemGroup>
  </Target>
  <Target Name="PostBuild" AfterTargets="PostBuildEvent" Condition=" '$(OS)' == 'Windows_NT' ">
    <Exec Command="xcopy /y &quot;$(ProjectDir)assemblies&quot; &quot;$(OutDir)dll&quot; /E/I" />
  </Target>
</Project><|MERGE_RESOLUTION|>--- conflicted
+++ resolved
@@ -53,18 +53,7 @@
     <PackageReference Include="BugSplatDotNetStandard" Version="4.2.2" />
     <PackageReference Include="C5" Version="3.0.0" />
     <PackageReference Include="CommandLineParser" Version="2.9.1" />
-<<<<<<< HEAD
-    <PackageReference Include="Microsoft.Windows.Compatibility" Version="9.0.4" />
-=======
-    <PackageReference Include="LibreMetaverse" Version="2.3.0.961" />
-    <PackageReference Include="LibreMetaverse.LslTools" Version="2.3.0.961" />
-    <PackageReference Include="LibreMetaverse.PrimMesher" Version="2.3.0.961" />
-    <PackageReference Include="LibreMetaverse.Rendering.Meshmerizer" Version="2.3.0.961" />
-    <PackageReference Include="LibreMetaverse.StructuredData" Version="2.3.0.961" />
-    <PackageReference Include="LibreMetaverse.Types" Version="2.3.0.961" />
-    <PackageReference Include="LibreMetaverse.Voice.Vivox" Version="2.3.0.961" />
     <PackageReference Include="Microsoft.Windows.Compatibility" Version="9.0.5" />
->>>>>>> 5f9d9e49
     <PackageReference Include="NetSparkleUpdater.UI.WinForms.NetFramework" Version="3.0.4" />
     <PackageReference Include="Newtonsoft.Json" Version="13.0.3" />
     <PackageReference Include="OpenTK" Version="3.3.3" />
@@ -84,7 +73,7 @@
     <PackageReference Include="System.Reflection" Version="4.3.0" />
     <PackageReference Include="System.Reflection.Extensions" Version="4.3.0" />
     <PackageReference Include="System.Reflection.TypeExtensions" Version="4.7.0" />
-    <PackageReference Include="System.Resources.Extensions" Version="9.0.5" />
+    <PackageReference Include="System.Resources.Extensions" Version="9.0.4" />
     <PackageReference Include="System.Resources.ResourceManager" Version="4.3.0" />
     <PackageReference Include="System.Runtime" Version="4.3.1" />
     <PackageReference Include="System.Runtime.Extensions" Version="4.3.1" />
