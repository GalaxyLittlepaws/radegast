--- conflicted
+++ resolved
@@ -53,23 +53,9 @@
     <PackageReference Include="BugSplatDotNetStandard" Version="4.2.1" />
     <PackageReference Include="C5" Version="3.0.0" />
     <PackageReference Include="CommandLineParser" Version="2.9.1" />
-<<<<<<< HEAD
-    <PackageReference Include="log4net" Version="2.0.15" />
-    <PackageReference Include="Microsoft.Windows.Compatibility" Version="7.0.0" />
-    <PackageReference Include="NetSparkleUpdater.UI.WinForms.NetFramework" Version="2.2.1" />
-    <PackageReference Include="Newtonsoft.Json" Version="13.0.2" />
-=======
-    <PackageReference Include="LibreMetaverse" Version="2.1.4.744" />
-    <PackageReference Include="LibreMetaverse.LslTools" Version="2.1.4.744" />
-    <PackageReference Include="LibreMetaverse.PrimMesher" Version="2.1.4.744" />
-    <PackageReference Include="LibreMetaverse.Rendering.Meshmerizer" Version="2.1.4.744" />
-    <PackageReference Include="LibreMetaverse.StructuredData" Version="2.1.4.744" />
-    <PackageReference Include="LibreMetaverse.Types" Version="2.1.4.744" />
-    <PackageReference Include="LibreMetaverse.Voice.Vivox" Version="2.1.4.744" />
     <PackageReference Include="Microsoft.Windows.Compatibility" Version="9.0.0" />
     <PackageReference Include="NetSparkleUpdater.UI.WinForms.NetFramework" Version="2.3.0" />
     <PackageReference Include="Newtonsoft.Json" Version="13.0.3" />
->>>>>>> 98c1bfab
     <PackageReference Include="OpenTK" Version="3.3.3" />
     <PackageReference Include="OpenTK.GLControl" Version="3.3.3" />
     <PackageReference Include="RoslynCodeTaskFactory" Version="2.0.7" />
