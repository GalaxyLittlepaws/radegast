--- conflicted
+++ resolved
@@ -91,14 +91,6 @@
     <PackageReference Include="AIMLbot-Radegast" Version="2.5.1.1" />
     <PackageReference Include="C5" Version="2.5.3" />
     <PackageReference Include="CommandLineParser" Version="2.8.0" />
-<<<<<<< HEAD
-=======
-    <PackageReference Include="LibreMetaverse" Version="1.9.8.330" />
-    <PackageReference Include="LibreMetaverse.PrimMesher" Version="1.9.8.330" />
-    <PackageReference Include="LibreMetaverse.Rendering.Meshmerizer" Version="1.9.8.330" />
-    <PackageReference Include="LibreMetaverse.StructuredData" Version="1.9.8.330" />
-    <PackageReference Include="LibreMetaverse.Types" Version="1.9.8.330" />
->>>>>>> f8ea8b64
     <PackageReference Include="log4net" Version="2.0.13" />
     <PackageReference Include="Microsoft.Windows.Compatibility" Version="6.0.0" />
     <PackageReference Include="NetSparkleUpdater.UI.WinForms.NetFramework" Version="2.0.9" />
