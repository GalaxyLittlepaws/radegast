--- conflicted
+++ resolved
@@ -91,15 +91,6 @@
     <PackageReference Include="AIMLbot-Radegast" Version="2.5.1.1" />
     <PackageReference Include="C5" Version="2.5.3" />
     <PackageReference Include="CommandLineParser" Version="2.8.0" />
-<<<<<<< HEAD
-=======
-    <PackageReference Include="LibreMetaverse" Version="1.8.7.236" />
-    <PackageReference Include="LibreMetaverse.GUI" Version="1.8.7.236" />
-    <PackageReference Include="LibreMetaverse.PrimMesher" Version="1.8.7.236" />
-    <PackageReference Include="LibreMetaverse.Rendering.Meshmerizer" Version="1.8.7.236" />
-    <PackageReference Include="LibreMetaverse.StructuredData" Version="1.8.7.236" />
-    <PackageReference Include="LibreMetaverse.Types" Version="1.8.7.236" />
->>>>>>> 6d5b79f1
     <PackageReference Include="log4net" Version="2.0.12" />
     <PackageReference Include="Microsoft.Windows.Compatibility" Version="5.0.2" />
     <PackageReference Include="NetSparkleUpdater.UI.WinForms.NetFramework" Version="2.0.8" />
