--- conflicted
+++ resolved
@@ -53,24 +53,14 @@
     <PackageReference Include="BugSplatDotNetStandard" Version="4.2.3" />
     <PackageReference Include="C5" Version="3.0.0" />
     <PackageReference Include="CommandLineParser" Version="2.9.1" />
-<<<<<<< HEAD
-    <PackageReference Include="LibreMetaverse" Version="2.4.7.1093" />
-    <PackageReference Include="LibreMetaverse.LslTools" Version="2.4.7.1093" />
-    <PackageReference Include="LibreMetaverse.PrimMesher" Version="2.4.7.1093" />
-    <PackageReference Include="LibreMetaverse.Rendering.Meshmerizer" Version="2.4.7.1093" />
-    <PackageReference Include="LibreMetaverse.RLV" Version="2.4.7.1093" />
-    <PackageReference Include="LibreMetaverse.StructuredData" Version="2.4.7.1093" />
-    <PackageReference Include="LibreMetaverse.Types" Version="2.4.7.1093" />
-    <PackageReference Include="LibreMetaverse.Voice.Vivox" Version="2.4.7.1093" />
-=======
     <PackageReference Include="LibreMetaverse" Version="2.4.8.1099" />
     <PackageReference Include="LibreMetaverse.LslTools" Version="2.4.8.1099" />
     <PackageReference Include="LibreMetaverse.PrimMesher" Version="2.4.8.1099" />
     <PackageReference Include="LibreMetaverse.Rendering.Meshmerizer" Version="2.4.8.1099" />
+    <PackageReference Include="LibreMetaverse.RLV" Version="2.4.8.1099" />
     <PackageReference Include="LibreMetaverse.StructuredData" Version="2.4.8.1099" />
     <PackageReference Include="LibreMetaverse.Types" Version="2.4.8.1099" />
     <PackageReference Include="LibreMetaverse.Voice.Vivox" Version="2.4.8.1099" />
->>>>>>> 0df53a91
     <PackageReference Include="Microsoft.Windows.Compatibility" Version="9.0.8" />
     <PackageReference Include="NetSparkleUpdater.UI.WinForms.NetFramework" Version="3.0.5" />
     <PackageReference Include="Newtonsoft.Json" Version="13.0.3" />
