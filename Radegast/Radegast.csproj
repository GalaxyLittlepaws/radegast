--- conflicted
+++ resolved
@@ -50,21 +50,10 @@
   </PropertyGroup>
   <ItemGroup>
     <PackageReference Include="AIMLbot-Radegast" Version="2.5.1.1" />
-    <PackageReference Include="BugSplatDotNetStandard" Version="4.2.2" />
+    <PackageReference Include="BugSplatDotNetStandard" Version="4.2.3" />
     <PackageReference Include="C5" Version="3.0.0" />
     <PackageReference Include="CommandLineParser" Version="2.9.1" />
-<<<<<<< HEAD
-    <PackageReference Include="Microsoft.Windows.Compatibility" Version="9.0.6" />
-=======
-    <PackageReference Include="LibreMetaverse" Version="2.4.5.1070" />
-    <PackageReference Include="LibreMetaverse.LslTools" Version="2.4.5.1070" />
-    <PackageReference Include="LibreMetaverse.PrimMesher" Version="2.4.5.1070" />
-    <PackageReference Include="LibreMetaverse.Rendering.Meshmerizer" Version="2.4.5.1070" />
-    <PackageReference Include="LibreMetaverse.StructuredData" Version="2.4.5.1070" />
-    <PackageReference Include="LibreMetaverse.Types" Version="2.4.5.1070" />
-    <PackageReference Include="LibreMetaverse.Voice.Vivox" Version="2.4.5.1070" />
     <PackageReference Include="Microsoft.Windows.Compatibility" Version="9.0.8" />
->>>>>>> b16d18d7
     <PackageReference Include="NetSparkleUpdater.UI.WinForms.NetFramework" Version="3.0.4" />
     <PackageReference Include="Newtonsoft.Json" Version="13.0.3" />
     <PackageReference Include="OpenTK" Version="3.3.3" />
