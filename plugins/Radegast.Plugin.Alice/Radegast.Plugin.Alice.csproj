﻿<Project Sdk="Microsoft.NET.Sdk">
  <PropertyGroup>
    <TargetFramework>net471</TargetFramework>
    <AssemblyTitle>Radegast.Plugin.Alice</AssemblyTitle>
    <Company>Radegast Development Team</Company>
    <Product>Radegast.Plugin.Alice</Product>
    <Description>Chat AI for Radegast</Description>
    <Copyright>Copyright (c) 2009-2015, Radegast Development Team. Copyright (c) 2016-2019, SJofn, LLC. All rights reserved.</Copyright>
    <AssemblyVersion>3.0.0</AssemblyVersion>
    <FileVersion>3.0.0</FileVersion>
    <AllowUnsafeBlocks>true</AllowUnsafeBlocks>
  </PropertyGroup>
  <PropertyGroup Condition=" '$(Configuration)|$(Platform)' == 'Debug|x86' ">
    <DebugType>full</DebugType>
    <OutputPath>..\..\bin\$(Configuration)\</OutputPath>
    <BaseIntermediateOutputPath>obj\x86\Debug\</BaseIntermediateOutputPath>
    <IntermediateOutputPath>$(BaseIntermediateOutputPath)</IntermediateOutputPath>
    <DefineConstants>TRACE;DEBUG;SMARTHREADPOOL_REF</DefineConstants>
  </PropertyGroup>
  <PropertyGroup Condition=" '$(Configuration)|$(Platform)' == 'Release|x86' ">
    <DebugType>portable</DebugType>
    <OutputPath>..\..\bin\$(Configuration)\</OutputPath>
    <BaseIntermediateOutputPath>obj\x86\Release\</BaseIntermediateOutputPath>
    <IntermediateOutputPath>$(BaseIntermediateOutputPath)</IntermediateOutputPath>
    <DefineConstants>TRACE;SMARTHREADPOOL_REF</DefineConstants>
  </PropertyGroup>
  <PropertyGroup Condition="'$(Configuration)|$(Platform)' == 'ReleaseLinux|x86'">
    <OutputPath>..\..\bin\$(Configuration)\</OutputPath>
    <DefineConstants>TRACE;SMARTHREADPOOL_REF</DefineConstants>
    <Optimize>true</Optimize>
    <DebugType>portable</DebugType>
    <CodeAnalysisRuleSet>MinimumRecommendedRules.ruleset</CodeAnalysisRuleSet>
  </PropertyGroup>
  <PropertyGroup Condition="'$(Configuration)|$(Platform)' == 'ReleaseMacOS|x86'">
    <OutputPath>..\..\bin\$(Configuration)\</OutputPath>
    <DefineConstants>TRACE;SMARTHREADPOOL_REF</DefineConstants>
    <Optimize>true</Optimize>
    <DebugType>portable</DebugType>
    <CodeAnalysisRuleSet>MinimumRecommendedRules.ruleset</CodeAnalysisRuleSet>
  </PropertyGroup>
  <PropertyGroup Condition="'$(Configuration)|$(Platform)' == 'ReleaseWindows|x86'">
    <OutputPath>..\..\bin\$(Configuration)\</OutputPath>
    <DefineConstants>TRACE;SMARTHREADPOOL_REF</DefineConstants>
    <Optimize>true</Optimize>
    <DebugType>portable</DebugType>
    <CodeAnalysisRuleSet>MinimumRecommendedRules.ruleset</CodeAnalysisRuleSet>
  </PropertyGroup>
  <PropertyGroup Condition="'$(Configuration)|$(Platform)' == 'Debug Local|x86'">
    <DebugSymbols>true</DebugSymbols>
    <OutputPath>..\..\bin\$(Configuration)\</OutputPath>
    <DefineConstants>TRACE;DEBUG;SMARTHREADPOOL_REF</DefineConstants>
    <DebugType>full</DebugType>
    <CodeAnalysisRuleSet>MinimumRecommendedRules.ruleset</CodeAnalysisRuleSet>
  </PropertyGroup>
  <PropertyGroup Condition="'$(Configuration)|$(Platform)'=='Release|AnyCPU'">
    <OutputPath>..\..\bin\$(Configuration)\</OutputPath>
  </PropertyGroup>
  <ItemGroup>
    <PackageReference Include="AIMLBot" Version="2.0.0" />
<<<<<<< HEAD
    <PackageReference Include="LibreMetaverse" Version="1.4.7.84" />
    <PackageReference Include="LibreMetaverse.PrimMesher" Version="1.4.7.84" />
    <PackageReference Include="LibreMetaverse.StructuredData" Version="1.4.7.84" />
    <PackageReference Include="LibreMetaverse.Types" Version="1.4.7.84" />
=======
>>>>>>> 97696dbe
    <PackageReference Include="log4net" Version="2.0.8" />
    <PackageReference Include="System.Net.Http" Version="4.3.4" />
    <PackageReference Include="System.Net.NameResolution" Version="4.3.0" />
    <PackageReference Include="System.Security.Cryptography.Algorithms" Version="4.3.1" />
    <PackageReference Include="System.Security.Cryptography.Encoding" Version="4.3.0" />
    <PackageReference Include="System.Security.Cryptography.Primitives" Version="4.3.0" />
    <PackageReference Include="System.Security.Cryptography.X509Certificates" Version="4.3.2" />
    <PackageReference Include="XmlRpcCs" Version="2.1.1.2" />
    <PackageReference Include="zlib.net" Version="1.0.4.0" />
    <PackageReference Include="zlib.net-mutliplatform" Version="1.0.4" />
  </ItemGroup>
  <ItemGroup>
    <Reference Include="System.Configuration" />
    <Reference Include="System.ServiceModel" />
    <Reference Include="System.Windows.Forms" />
  </ItemGroup>
  <ItemGroup>
    <Content Include="aiml\AI.aiml">
      <CopyToOutputDirectory>PreserveNewest</CopyToOutputDirectory>
    </Content>
    <Content Include="aiml\Atomic.aiml">
      <CopyToOutputDirectory>PreserveNewest</CopyToOutputDirectory>
    </Content>
    <Content Include="aiml\Biography.aiml">
      <CopyToOutputDirectory>PreserveNewest</CopyToOutputDirectory>
    </Content>
    <Content Include="aiml\Bot.aiml">
      <CopyToOutputDirectory>PreserveNewest</CopyToOutputDirectory>
    </Content>
    <Content Include="aiml\Botmaster.aiml">
      <CopyToOutputDirectory>PreserveNewest</CopyToOutputDirectory>
    </Content>
    <Content Include="aiml\Client.aiml">
      <CopyToOutputDirectory>PreserveNewest</CopyToOutputDirectory>
    </Content>
    <Content Include="aiml\Computers.aiml">
      <CopyToOutputDirectory>PreserveNewest</CopyToOutputDirectory>
    </Content>
    <Content Include="aiml\CustomTagTest.aiml">
      <CopyToOutputDirectory>PreserveNewest</CopyToOutputDirectory>
    </Content>
    <Content Include="aiml\Default.aiml">
      <CopyToOutputDirectory>PreserveNewest</CopyToOutputDirectory>
    </Content>
    <Content Include="aiml\Emotion.aiml">
      <CopyToOutputDirectory>PreserveNewest</CopyToOutputDirectory>
    </Content>
    <Content Include="aiml\Food.aiml">
      <CopyToOutputDirectory>PreserveNewest</CopyToOutputDirectory>
    </Content>
    <Content Include="aiml\Geography.aiml">
      <CopyToOutputDirectory>PreserveNewest</CopyToOutputDirectory>
    </Content>
    <Content Include="aiml\History.aiml">
      <CopyToOutputDirectory>PreserveNewest</CopyToOutputDirectory>
    </Content>
    <Content Include="aiml\IU.aiml">
      <CopyToOutputDirectory>PreserveNewest</CopyToOutputDirectory>
    </Content>
    <Content Include="aiml\Inquiry.aiml">
      <CopyToOutputDirectory>PreserveNewest</CopyToOutputDirectory>
    </Content>
    <Content Include="aiml\Interjection.aiml">
      <CopyToOutputDirectory>PreserveNewest</CopyToOutputDirectory>
    </Content>
    <Content Include="aiml\Knowledge.aiml">
      <CopyToOutputDirectory>PreserveNewest</CopyToOutputDirectory>
    </Content>
    <Content Include="aiml\Literature.aiml">
      <CopyToOutputDirectory>PreserveNewest</CopyToOutputDirectory>
    </Content>
    <Content Include="aiml\Money.aiml">
      <CopyToOutputDirectory>PreserveNewest</CopyToOutputDirectory>
    </Content>
    <Content Include="aiml\Movies.aiml">
      <CopyToOutputDirectory>PreserveNewest</CopyToOutputDirectory>
    </Content>
    <Content Include="aiml\Music.aiml">
      <CopyToOutputDirectory>PreserveNewest</CopyToOutputDirectory>
    </Content>
    <Content Include="aiml\Philosophy.aiml">
      <CopyToOutputDirectory>PreserveNewest</CopyToOutputDirectory>
    </Content>
    <Content Include="aiml\Pickup.aiml">
      <CopyToOutputDirectory>PreserveNewest</CopyToOutputDirectory>
    </Content>
    <Content Include="aiml\Predicates.aiml">
      <CopyToOutputDirectory>PreserveNewest</CopyToOutputDirectory>
    </Content>
    <Content Include="aiml\Reduce.aiml">
      <CopyToOutputDirectory>PreserveNewest</CopyToOutputDirectory>
    </Content>
    <Content Include="aiml\Reductions.aiml">
      <CopyToOutputDirectory>PreserveNewest</CopyToOutputDirectory>
    </Content>
    <Content Include="aiml\Salutations.aiml">
      <CopyToOutputDirectory>PreserveNewest</CopyToOutputDirectory>
    </Content>
    <Content Include="aiml\Science.aiml">
      <CopyToOutputDirectory>PreserveNewest</CopyToOutputDirectory>
    </Content>
    <Content Include="aiml\Stack.aiml">
      <CopyToOutputDirectory>PreserveNewest</CopyToOutputDirectory>
    </Content>
    <Content Include="aiml\Stories.aiml">
      <CopyToOutputDirectory>PreserveNewest</CopyToOutputDirectory>
    </Content>
    <Content Include="aiml\That.aiml">
      <CopyToOutputDirectory>PreserveNewest</CopyToOutputDirectory>
    </Content>
    <Content Include="aiml_config\DefaultPredicates.xml">
      <CopyToOutputDirectory>PreserveNewest</CopyToOutputDirectory>
    </Content>
    <Content Include="aiml_config\GenderSubstitutions.xml">
      <CopyToOutputDirectory>PreserveNewest</CopyToOutputDirectory>
    </Content>
    <Content Include="aiml_config\Person2Substitutions.xml">
      <CopyToOutputDirectory>PreserveNewest</CopyToOutputDirectory>
    </Content>
    <Content Include="aiml_config\PersonSubstitutions.xml">
      <CopyToOutputDirectory>PreserveNewest</CopyToOutputDirectory>
    </Content>
    <Content Include="aiml_config\Settings.xml">
      <CopyToOutputDirectory>PreserveNewest</CopyToOutputDirectory>
    </Content>
    <Content Include="aiml_config\Splitters.xml">
      <CopyToOutputDirectory>PreserveNewest</CopyToOutputDirectory>
    </Content>
    <Content Include="aiml_config\Substitutions.xml">
      <CopyToOutputDirectory>PreserveNewest</CopyToOutputDirectory>
    </Content>
  </ItemGroup>
  <ItemGroup>
    <ProjectReference Include="..\..\Radegast\Radegast.csproj" />
  </ItemGroup>
  <ItemGroup>
    <Compile Remove="obj\x86\Debug\TemporaryGeneratedFile_036C0B5B-1481-4323-8D20-8F5ADCB23D92.cs" />
    <Compile Remove="obj\x86\Debug\TemporaryGeneratedFile_5937a670-0e60-4077-877b-f7221da3dda1.cs" />
    <Compile Remove="obj\x86\Debug\TemporaryGeneratedFile_E7A71F73-0F8D-4B9B-B56E-8E70B10BC5D3.cs" />
    <Compile Remove="obj\x86\Debug Local\TemporaryGeneratedFile_036C0B5B-1481-4323-8D20-8F5ADCB23D92.cs" />
    <Compile Remove="obj\x86\Debug Local\TemporaryGeneratedFile_5937a670-0e60-4077-877b-f7221da3dda1.cs" />
    <Compile Remove="obj\x86\Debug Local\TemporaryGeneratedFile_E7A71F73-0F8D-4B9B-B56E-8E70B10BC5D3.cs" />
    <Compile Remove="obj\x86\Release\TemporaryGeneratedFile_036C0B5B-1481-4323-8D20-8F5ADCB23D92.cs" />
    <Compile Remove="obj\x86\Release\TemporaryGeneratedFile_5937a670-0e60-4077-877b-f7221da3dda1.cs" />
    <Compile Remove="obj\x86\Release\TemporaryGeneratedFile_E7A71F73-0F8D-4B9B-B56E-8E70B10BC5D3.cs" />
    <Compile Remove="obj\x86\ReleaseLinux\TemporaryGeneratedFile_036C0B5B-1481-4323-8D20-8F5ADCB23D92.cs" />
    <Compile Remove="obj\x86\ReleaseLinux\TemporaryGeneratedFile_5937a670-0e60-4077-877b-f7221da3dda1.cs" />
    <Compile Remove="obj\x86\ReleaseLinux\TemporaryGeneratedFile_E7A71F73-0F8D-4B9B-B56E-8E70B10BC5D3.cs" />
    <Compile Remove="obj\x86\ReleaseMacOS\TemporaryGeneratedFile_036C0B5B-1481-4323-8D20-8F5ADCB23D92.cs" />
    <Compile Remove="obj\x86\ReleaseMacOS\TemporaryGeneratedFile_5937a670-0e60-4077-877b-f7221da3dda1.cs" />
    <Compile Remove="obj\x86\ReleaseMacOS\TemporaryGeneratedFile_E7A71F73-0F8D-4B9B-B56E-8E70B10BC5D3.cs" />
    <Compile Remove="obj\x86\ReleaseWindows\TemporaryGeneratedFile_036C0B5B-1481-4323-8D20-8F5ADCB23D92.cs" />
    <Compile Remove="obj\x86\ReleaseWindows\TemporaryGeneratedFile_5937a670-0e60-4077-877b-f7221da3dda1.cs" />
    <Compile Remove="obj\x86\ReleaseWindows\TemporaryGeneratedFile_E7A71F73-0F8D-4B9B-B56E-8E70B10BC5D3.cs" />
  </ItemGroup>
</Project><|MERGE_RESOLUTION|>--- conflicted
+++ resolved
@@ -57,13 +57,10 @@
   </PropertyGroup>
   <ItemGroup>
     <PackageReference Include="AIMLBot" Version="2.0.0" />
-<<<<<<< HEAD
     <PackageReference Include="LibreMetaverse" Version="1.4.7.84" />
     <PackageReference Include="LibreMetaverse.PrimMesher" Version="1.4.7.84" />
     <PackageReference Include="LibreMetaverse.StructuredData" Version="1.4.7.84" />
     <PackageReference Include="LibreMetaverse.Types" Version="1.4.7.84" />
-=======
->>>>>>> 97696dbe
     <PackageReference Include="log4net" Version="2.0.8" />
     <PackageReference Include="System.Net.Http" Version="4.3.4" />
     <PackageReference Include="System.Net.NameResolution" Version="4.3.0" />
