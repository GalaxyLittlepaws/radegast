--- conflicted
+++ resolved
@@ -54,13 +54,6 @@
     <OutputPath>..\..\bin\$(Configuration)\</OutputPath>
   </PropertyGroup>
   <ItemGroup>
-<<<<<<< HEAD
-    <PackageReference Include="log4net" Version="2.0.15" />
-=======
-    <PackageReference Include="LibreMetaverse" Version="2.1.4.744" />
-    <PackageReference Include="LibreMetaverse.StructuredData" Version="2.1.4.744" />
-    <PackageReference Include="LibreMetaverse.Types" Version="2.1.4.744" />
->>>>>>> 98c1bfab
     <PackageReference Include="System.Data.DataSetExtensions" Version="4.5.0" />
   </ItemGroup>
   <ItemGroup>
