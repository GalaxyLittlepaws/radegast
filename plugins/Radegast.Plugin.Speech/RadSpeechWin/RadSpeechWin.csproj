--- conflicted
+++ resolved
@@ -54,14 +54,7 @@
     <OutputPath>..\..\bin\Release\</OutputPath>
   </PropertyGroup>
   <ItemGroup>
-<<<<<<< HEAD
-    <PackageReference Include="log4net" Version="2.0.13" />
-=======
-    <PackageReference Include="LibreMetaverse" Version="1.9.19.438" />
-    <PackageReference Include="LibreMetaverse.StructuredData" Version="1.9.19.438" />
-    <PackageReference Include="LibreMetaverse.Types" Version="1.9.19.438" />
     <PackageReference Include="log4net" Version="2.0.14" />
->>>>>>> c8f37494
     <PackageReference Include="System.Data.DataSetExtensions" Version="4.5.0" />
   </ItemGroup>
   <ItemGroup>
