﻿<Project Sdk="Microsoft.NET.Sdk">
  <PropertyGroup>
    <TargetFramework>net48</TargetFramework>
	<UseWindowsForms>true</UseWindowsForms>
	<AppendTargetFrameworkToOutputPath>false</AppendTargetFrameworkToOutputPath>
	<Platforms>AnyCPU;x64;x86</Platforms>
  </PropertyGroup>
  <PropertyGroup Condition=" '$(Configuration)|$(Platform)' == 'Debug|x86' ">
    <DebugType>full</DebugType>
    <OutputPath>..\..\bin\$(Configuration)\</OutputPath>
    <DefineConstants>TRACE;DEBUG</DefineConstants>
  </PropertyGroup>
  <PropertyGroup Condition=" '$(Configuration)|$(Platform)' == 'Release|x86' ">
    <DebugType>portable</DebugType>
    <OutputPath>..\..\bin\$(Configuration)\</OutputPath>
    <DefineConstants>TRACE</DefineConstants>
  </PropertyGroup>
  <PropertyGroup Condition="'$(Configuration)|$(Platform)' == 'ReleaseLinux|x86'">
    <OutputPath>..\..\bin\$(Configuration)\</OutputPath>
    <DefineConstants>TRACE</DefineConstants>
    <Optimize>true</Optimize>
    <DebugType>portable</DebugType>
    <CodeAnalysisRuleSet>MinimumRecommendedRules.ruleset</CodeAnalysisRuleSet>
  </PropertyGroup>
  <PropertyGroup Condition="'$(Configuration)|$(Platform)' == 'ReleaseMacOS|x86'">
    <OutputPath>..\..\bin\$(Configuration)\</OutputPath>
    <DefineConstants>TRACE</DefineConstants>
    <Optimize>true</Optimize>
    <DebugType>portable</DebugType>
    <CodeAnalysisRuleSet>MinimumRecommendedRules.ruleset</CodeAnalysisRuleSet>
  </PropertyGroup>
  <PropertyGroup Condition="'$(Configuration)|$(Platform)' == 'ReleaseWindows|x86'">
    <OutputPath>..\..\bin\$(Configuration)\</OutputPath>
    <DefineConstants>TRACE</DefineConstants>
    <Optimize>true</Optimize>
    <DebugType>portable</DebugType>
    <CodeAnalysisRuleSet>MinimumRecommendedRules.ruleset</CodeAnalysisRuleSet>
  </PropertyGroup>
  <PropertyGroup Condition="'$(Configuration)|$(Platform)'=='Release|AnyCPU'">
    <OutputPath>..\..\bin\$(Configuration)\</OutputPath>
  </PropertyGroup>
  <PropertyGroup Condition="'$(Configuration)|$(Platform)'=='Release|x64'">
    <OutputPath>..\..\bin\$(Configuration)\</OutputPath>
  </PropertyGroup>
  <PropertyGroup Condition="'$(Configuration)|$(Platform)'=='Release|x86'">
    <OutputPath>..\..\bin\$(Configuration)\</OutputPath>
  </PropertyGroup>
  <PropertyGroup Condition="'$(Configuration)|$(Platform)'=='Debug|AnyCPU'">
    <OutputPath>..\..\bin\$(Configuration)\</OutputPath>
  </PropertyGroup>
  <PropertyGroup Condition="'$(Configuration)|$(Platform)'=='Debug|x64'">
    <OutputPath>..\..\bin\$(Configuration)\</OutputPath>
  </PropertyGroup>
  <PropertyGroup Condition="'$(Configuration)|$(Platform)'=='Debug|x86'">
    <OutputPath>..\..\bin\$(Configuration)\</OutputPath>
  </PropertyGroup>
  <ItemGroup>
<<<<<<< HEAD
    <PackageReference Include="log4net" Version="2.0.15" />
    <PackageReference Include="Microsoft.Windows.Compatibility" Version="7.0.0" />
=======
    <PackageReference Include="LibreMetaverse" Version="2.1.4.744" />
    <PackageReference Include="LibreMetaverse.StructuredData" Version="2.1.4.744" />
    <PackageReference Include="LibreMetaverse.Types" Version="2.1.4.744" />
    <PackageReference Include="Microsoft.Windows.Compatibility" Version="9.0.0" />
>>>>>>> 98c1bfab
  </ItemGroup>
  <ItemGroup>
    <Compile Update="SimpleBuilder.Designer.cs">
      <DependentUpon>SimpleBuilder.cs</DependentUpon>
      <SubType>Dependency</SubType>
    </Compile>
    <Compile Update="SimpleBuilder.cs" />
  </ItemGroup>
  <ItemGroup>
    <ProjectReference Include="..\..\Radegast\Radegast.csproj" />
  </ItemGroup>
  <ItemGroup>
    <Compile Remove="obj\x86\Debug\TemporaryGeneratedFile_036C0B5B-1481-4323-8D20-8F5ADCB23D92.cs" />
    <Compile Remove="obj\x86\Debug\TemporaryGeneratedFile_5937a670-0e60-4077-877b-f7221da3dda1.cs" />
    <Compile Remove="obj\x86\Debug\TemporaryGeneratedFile_E7A71F73-0F8D-4B9B-B56E-8E70B10BC5D3.cs" />
    <Compile Remove="obj\x86\Release\TemporaryGeneratedFile_036C0B5B-1481-4323-8D20-8F5ADCB23D92.cs" />
    <Compile Remove="obj\x86\Release\TemporaryGeneratedFile_5937a670-0e60-4077-877b-f7221da3dda1.cs" />
    <Compile Remove="obj\x86\Release\TemporaryGeneratedFile_E7A71F73-0F8D-4B9B-B56E-8E70B10BC5D3.cs" />
    <Compile Remove="obj\x86\ReleaseLinux\TemporaryGeneratedFile_036C0B5B-1481-4323-8D20-8F5ADCB23D92.cs" />
    <Compile Remove="obj\x86\ReleaseLinux\TemporaryGeneratedFile_5937a670-0e60-4077-877b-f7221da3dda1.cs" />
    <Compile Remove="obj\x86\ReleaseLinux\TemporaryGeneratedFile_E7A71F73-0F8D-4B9B-B56E-8E70B10BC5D3.cs" />
    <Compile Remove="obj\x86\ReleaseMacOS\TemporaryGeneratedFile_036C0B5B-1481-4323-8D20-8F5ADCB23D92.cs" />
    <Compile Remove="obj\x86\ReleaseMacOS\TemporaryGeneratedFile_5937a670-0e60-4077-877b-f7221da3dda1.cs" />
    <Compile Remove="obj\x86\ReleaseMacOS\TemporaryGeneratedFile_E7A71F73-0F8D-4B9B-B56E-8E70B10BC5D3.cs" />
    <Compile Remove="obj\x86\ReleaseWindows\TemporaryGeneratedFile_036C0B5B-1481-4323-8D20-8F5ADCB23D92.cs" />
    <Compile Remove="obj\x86\ReleaseWindows\TemporaryGeneratedFile_5937a670-0e60-4077-877b-f7221da3dda1.cs" />
    <Compile Remove="obj\x86\ReleaseWindows\TemporaryGeneratedFile_E7A71F73-0F8D-4B9B-B56E-8E70B10BC5D3.cs" />
  </ItemGroup>
  <ItemGroup>
    <Folder Include="Properties\" />
  </ItemGroup>
</Project><|MERGE_RESOLUTION|>--- conflicted
+++ resolved
@@ -55,15 +55,7 @@
     <OutputPath>..\..\bin\$(Configuration)\</OutputPath>
   </PropertyGroup>
   <ItemGroup>
-<<<<<<< HEAD
-    <PackageReference Include="log4net" Version="2.0.15" />
-    <PackageReference Include="Microsoft.Windows.Compatibility" Version="7.0.0" />
-=======
-    <PackageReference Include="LibreMetaverse" Version="2.1.4.744" />
-    <PackageReference Include="LibreMetaverse.StructuredData" Version="2.1.4.744" />
-    <PackageReference Include="LibreMetaverse.Types" Version="2.1.4.744" />
     <PackageReference Include="Microsoft.Windows.Compatibility" Version="9.0.0" />
->>>>>>> 98c1bfab
   </ItemGroup>
   <ItemGroup>
     <Compile Update="SimpleBuilder.Designer.cs">
