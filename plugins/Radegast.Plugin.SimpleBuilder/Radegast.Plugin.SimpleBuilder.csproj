--- conflicted
+++ resolved
@@ -55,14 +55,7 @@
     <OutputPath>..\..\bin\$(Configuration)\</OutputPath>
   </PropertyGroup>
   <ItemGroup>
-<<<<<<< HEAD
-    <PackageReference Include="log4net" Version="2.0.13" />
-=======
-    <PackageReference Include="LibreMetaverse" Version="1.9.19.438" />
-    <PackageReference Include="LibreMetaverse.StructuredData" Version="1.9.19.438" />
-    <PackageReference Include="LibreMetaverse.Types" Version="1.9.19.438" />
     <PackageReference Include="log4net" Version="2.0.14" />
->>>>>>> c8f37494
     <PackageReference Include="Microsoft.Windows.Compatibility" Version="6.0.0" />
   </ItemGroup>
   <ItemGroup>
